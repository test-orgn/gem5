--- conflicted
+++ resolved
@@ -451,25 +451,12 @@
             : AlphaISA::mode_kernel;
     }
 
-<<<<<<< HEAD
-    // verify that this is a good virtual address
-    if (!(req->flags & PHYSICAL) && !validVirtualAddress(req->vaddr)) {
-        fault(req->vaddr,
-              ((write ? MM_STAT_WR_MASK : 0) | MM_STAT_BAD_VA_MASK |
-               MM_STAT_ACV_MASK),
-              req->xc);
-
-        if (write) { write_acv++; } else { read_acv++; }
-        return Dtb_Fault_Fault;
-    }
-=======
     if (req->flags & PHYSICAL) {
         req->paddr = req->vaddr;
     } else if ((MCSR_SP(ipr[AlphaISA::IPR_MCSR]) & 2) &&
         VA_SPACE(req->vaddr) == 2) {
         // Check for "superpage" mapping: when SP<1> is set, and
         // VA<42:41> == 2, VA<39:13> maps directly to PA<39:13>.
->>>>>>> a73e263f
 
         // only valid in kernel mode
         if (DTB_CM_CM(ipr[AlphaISA::IPR_DTB_CM]) != AlphaISA::mode_kernel) {
