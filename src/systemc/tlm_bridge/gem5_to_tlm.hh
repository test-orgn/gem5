--- conflicted
+++ resolved
@@ -85,11 +85,7 @@
 class Gem5ToTlmBridge : public Gem5ToTlmBridgeBase
 {
   private:
-<<<<<<< HEAD
-    class BridgeSlavePort : public ResponsePort
-=======
     class BridgeResponsePort : public ResponsePort
->>>>>>> 46f893a5
     {
       protected:
         Gem5ToTlmBridge<BITWIDTH> &bridge;
