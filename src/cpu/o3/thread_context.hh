--- conflicted
+++ resolved
@@ -101,25 +101,15 @@
     /** Reads this CPU's Socket ID. */
     virtual uint32_t socketId() const override { return cpu->socketId(); }
 
-<<<<<<< HEAD
-    virtual ContextID contextId() const override 
-    { return thread->contextId(); }
-=======
     virtual ContextID
     contextId() const override { return thread->contextId(); }
->>>>>>> 9e340ba6
 
     virtual void setContextId(int id) override { thread->setContextId(id); }
 
     /** Returns this thread's ID number. */
-<<<<<<< HEAD
-    virtual int threadId() const override { return thread->threadId(); }
-    virtual void setThreadId(int id) override 
-=======
     virtual int threadId() const override
     { return thread->threadId(); }
     virtual void setThreadId(int id) override
->>>>>>> 9e340ba6
     { return thread->setThreadId(id); }
 
     /** Returns a pointer to the system. */
@@ -130,21 +120,13 @@
     { return thread->kernelStats; }
 
     /** Returns a pointer to this thread's process. */
-<<<<<<< HEAD
-    virtual Process *getProcessPtr() override 
-=======
     virtual Process *getProcessPtr() override
->>>>>>> 9e340ba6
     { return thread->getProcessPtr(); }
 
     virtual void setProcessPtr(Process *p) override
     { thread->setProcessPtr(p); }
 
-<<<<<<< HEAD
-    virtual PortProxy &getPhysProxy() override 
-=======
     virtual PortProxy &getPhysProxy() override
->>>>>>> 9e340ba6
     { return thread->getPhysProxy(); }
 
     virtual FSTranslatingPortProxy &getVirtProxy() override;
@@ -287,31 +269,19 @@
         return readVecElemFlat(flattenRegId(reg).index(), reg.elemIndex());
     }
 
-<<<<<<< HEAD
-    virtual const VecPredRegContainer& 
-=======
     virtual const VecPredRegContainer&
->>>>>>> 9e340ba6
     readVecPredReg(const RegId& id) const override {
         return readVecPredRegFlat(flattenRegId(id).index());
     }
 
-<<<<<<< HEAD
-    virtual VecPredRegContainer& 
-=======
     virtual VecPredRegContainer&
->>>>>>> 9e340ba6
     getWritableVecPredReg(const RegId& id) override {
         return getWritableVecPredRegFlat(flattenRegId(id).index());
     }
 
-<<<<<<< HEAD
-    virtual CCReg readCCReg(int reg_idx) override {
-=======
     virtual RegVal
     readCCReg(int reg_idx) override
     {
->>>>>>> 9e340ba6
         return readCCRegFlat(flattenRegId(RegId(CCRegClass,
                                                  reg_idx)).index());
     }
@@ -350,11 +320,7 @@
     }
 
     virtual void
-<<<<<<< HEAD
-    setCCReg(int reg_idx, CCReg val) override
-=======
     setCCReg(int reg_idx, RegVal val) override
->>>>>>> 9e340ba6
     {
         setCCRegFlat(flattenRegId(RegId(CCRegClass, reg_idx)).index(), val);
     }
@@ -457,20 +423,12 @@
         cpu->template setArchVecLane(idx, lId, thread->threadId(), val);
     }
 
-<<<<<<< HEAD
-    virtual const VecElem& readVecElemFlat(const RegIndex& idx,
-                                           const ElemIndex& elemIndex) 
-        const override;
-    virtual void setVecElemFlat(const RegIndex& idx, const ElemIndex& elemIdx,
-                                const VecElem& val) override;
-=======
     virtual const VecElem& readVecElemFlat(
         const RegIndex& idx,
         const ElemIndex& elemIndex) const override;
     virtual void setVecElemFlat(
         const RegIndex& idx,
         const ElemIndex& elemIdx, const VecElem& val) override;
->>>>>>> 9e340ba6
 
     virtual const VecPredRegContainer& readVecPredRegFlat(int idx)
         const override;
@@ -478,13 +436,8 @@
     virtual void setVecPredRegFlat(int idx,
                                    const VecPredRegContainer& val) override;
 
-<<<<<<< HEAD
-    virtual CCReg readCCRegFlat(int idx) override;
-    virtual void setCCRegFlat(int idx, CCReg val) override;
-=======
     virtual RegVal readCCRegFlat(int idx) override;
     virtual void setCCRegFlat(int idx, RegVal val) override;
->>>>>>> 9e340ba6
 };
 
 #endif