/*
 * Copyright (c) 2010, 2016 ARM Limited
 * Copyright (c) 2013 Advanced Micro Devices, Inc.
 * All rights reserved
 *
 * The license below extends only to copyright in the software and shall
 * not be construed as granting a license to any other intellectual
 * property including but not limited to intellectual property relating
 * to a hardware implementation of the functionality of the software
 * licensed hereunder.  You may use the software subject to the license
 * terms below provided that you ensure that this notice is replicated
 * unmodified and in its entirety in all distributions of the software,
 * modified or unmodified, in source code or in binary form.
 *
 * Copyright (c) 2004-2006 The Regents of The University of Michigan
 * All rights reserved.
 *
 * Redistribution and use in source and binary forms, with or without
 * modification, are permitted provided that the following conditions are
 * met: redistributions of source code must retain the above copyright
 * notice, this list of conditions and the following disclaimer;
 * redistributions in binary form must reproduce the above copyright
 * notice, this list of conditions and the following disclaimer in the
 * documentation and/or other materials provided with the distribution;
 * neither the name of the copyright holders nor the names of its
 * contributors may be used to endorse or promote products derived from
 * this software without specific prior written permission.
 *
 * THIS SOFTWARE IS PROVIDED BY THE COPYRIGHT HOLDERS AND CONTRIBUTORS
 * "AS IS" AND ANY EXPRESS OR IMPLIED WARRANTIES, INCLUDING, BUT NOT
 * LIMITED TO, THE IMPLIED WARRANTIES OF MERCHANTABILITY AND FITNESS FOR
 * A PARTICULAR PURPOSE ARE DISCLAIMED. IN NO EVENT SHALL THE COPYRIGHT
 * OWNER OR CONTRIBUTORS BE LIABLE FOR ANY DIRECT, INDIRECT, INCIDENTAL,
 * SPECIAL, EXEMPLARY, OR CONSEQUENTIAL DAMAGES (INCLUDING, BUT NOT
 * LIMITED TO, PROCUREMENT OF SUBSTITUTE GOODS OR SERVICES; LOSS OF USE,
 * DATA, OR PROFITS; OR BUSINESS INTERRUPTION) HOWEVER CAUSED AND ON ANY
 * THEORY OF LIABILITY, WHETHER IN CONTRACT, STRICT LIABILITY, OR TORT
 * (INCLUDING NEGLIGENCE OR OTHERWISE) ARISING IN ANY WAY OUT OF THE USE
 * OF THIS SOFTWARE, EVEN IF ADVISED OF THE POSSIBILITY OF SUCH DAMAGE.
 *
 * Authors: Kevin Lim
 */

#ifndef __CPU_O3_DYN_INST_HH__
#define __CPU_O3_DYN_INST_HH__

#include <array>

#include "arch/isa_traits.hh"
#include "config/the_isa.hh"
#include "cpu/o3/cpu.hh"
#include "cpu/o3/isa_specific.hh"
#include "cpu/base_dyn_inst.hh"
#include "cpu/inst_seq.hh"
#include "cpu/reg_class.hh"

class Packet;

template <class Impl>
class BaseO3DynInst : public BaseDynInst<Impl>
{
  public:
    /** Typedef for the CPU. */
    typedef typename Impl::O3CPU O3CPU;

    /** Binary machine instruction type. */
    typedef TheISA::MachInst MachInst;
    /** Register types. */
    using VecRegContainer = TheISA::VecRegContainer;
    using VecElem = TheISA::VecElem;
    static constexpr auto NumVecElemPerVecReg = TheISA::NumVecElemPerVecReg;
    using VecPredRegContainer = TheISA::VecPredRegContainer;

    enum {
        MaxInstSrcRegs = TheISA::MaxInstSrcRegs,        //< Max source regs
        MaxInstDestRegs = TheISA::MaxInstDestRegs       //< Max dest regs
    };

  public:
    /** BaseDynInst constructor given a binary instruction. */
    BaseO3DynInst(const StaticInstPtr &staticInst, const StaticInstPtr
            &macroop, TheISA::PCState pc, TheISA::PCState predPC,
            InstSeqNum seq_num, O3CPU *cpu);

    /** BaseDynInst constructor given a static inst pointer. */
    BaseO3DynInst(const StaticInstPtr &_staticInst,
                  const StaticInstPtr &_macroop);

    ~BaseO3DynInst();

    /** Executes the instruction.*/
    Fault execute();

    /** Initiates the access.  Only valid for memory operations. */
    Fault initiateAcc();

    /** Completes the access.  Only valid for memory operations. */
    Fault completeAcc(PacketPtr pkt);

  private:
    /** Initializes variables. */
    void initVars();

  protected:
    /** Explicitation of dependent names. */
    using BaseDynInst<Impl>::cpu;
    using BaseDynInst<Impl>::_srcRegIdx;
    using BaseDynInst<Impl>::_destRegIdx;

    /** Values to be written to the destination misc. registers. */
    std::array<RegVal, TheISA::MaxMiscDestRegs> _destMiscRegVal;

    /** Indexes of the destination misc. registers. They are needed to defer
     * the write accesses to the misc. registers until the commit stage, when
     * the instruction is out of its speculative state.
     */
    std::array<short, TheISA::MaxMiscDestRegs> _destMiscRegIdx;

    /** Number of destination misc. registers. */
    uint8_t _numDestMiscRegs;


  public:
#if TRACING_ON
    /** Tick records used for the pipeline activity viewer. */
    Tick fetchTick;      // instruction fetch is completed.
    int32_t decodeTick;  // instruction enters decode phase
    int32_t renameTick;  // instruction enters rename phase
    int32_t dispatchTick;
    int32_t issueTick;
    int32_t completeTick;
    int32_t commitTick;
    int32_t storeTick;
#endif

    /** Reads a misc. register, including any side-effects the read
     * might have as defined by the architecture.
     */
    RegVal
    readMiscReg(int misc_reg) override
    {
        return this->cpu->readMiscReg(misc_reg, this->threadNumber);
    }

    /** Sets a misc. register, including any side-effects the write
     * might have as defined by the architecture.
     */
    void
    setMiscReg(int misc_reg, RegVal val) override
    {
        /** Writes to misc. registers are recorded and deferred until the
         * commit stage, when updateMiscRegs() is called. First, check if
         * the misc reg has been written before and update its value to be
         * committed instead of making a new entry. If not, make a new
         * entry and record the write.
         */
        for (int idx = 0; idx < _numDestMiscRegs; idx++) {
            if (_destMiscRegIdx[idx] == misc_reg) {
               _destMiscRegVal[idx] = val;
               return;
            }
        }

        assert(_numDestMiscRegs < TheISA::MaxMiscDestRegs);
        _destMiscRegIdx[_numDestMiscRegs] = misc_reg;
        _destMiscRegVal[_numDestMiscRegs] = val;
        _numDestMiscRegs++;
    }

    /** Reads a misc. register, including any side-effects the read
     * might have as defined by the architecture.
     */
    RegVal
    readMiscRegOperand(const StaticInst *si, int idx) override
    {
        const RegId& reg = si->srcRegIdx(idx);
        assert(reg.isMiscReg());
        return this->cpu->readMiscReg(reg.index(), this->threadNumber);
    }

    /** Sets a misc. register, including any side-effects the write
     * might have as defined by the architecture.
     */
    void
    setMiscRegOperand(const StaticInst *si, int idx, RegVal val) override
    {
        const RegId& reg = si->destRegIdx(idx);
        assert(reg.isMiscReg());
        setMiscReg(reg.index(), val);
    }

    /** Called at the commit stage to update the misc. registers. */
    void
    updateMiscRegs()
    {
        // @todo: Pretty convoluted way to avoid squashing from happening when
        // using the TC during an instruction's execution (specifically for
        // instructions that have side-effects that use the TC).  Fix this.
        // See cpu/o3/dyn_inst_impl.hh.
        bool no_squash_from_TC = this->thread->noSquashFromTC;
        this->thread->noSquashFromTC = true;

        for (int i = 0; i < _numDestMiscRegs; i++)
            this->cpu->setMiscReg(
                _destMiscRegIdx[i], _destMiscRegVal[i], this->threadNumber);

        this->thread->noSquashFromTC = no_squash_from_TC;
    }

    void forwardOldRegs()
    {

        for (int idx = 0; idx < this->numDestRegs(); idx++) {
            PhysRegIdPtr prev_phys_reg = this->prevDestRegIdx(idx);
            const RegId& original_dest_reg =
                this->staticInst->destRegIdx(idx);
            switch (original_dest_reg.classValue()) {
              case IntRegClass:
                this->setIntRegOperand(this->staticInst.get(), idx,
                               this->cpu->readIntReg(prev_phys_reg));
                break;
              case FloatRegClass:
                this->setFloatRegOperandBits(this->staticInst.get(), idx,
                               this->cpu->readFloatReg(prev_phys_reg));
                break;
              case VecRegClass:
                this->setVecRegOperand(this->staticInst.get(), idx,
                               this->cpu->readVecReg(prev_phys_reg));
                break;
              case VecElemClass:
                this->setVecElemOperand(this->staticInst.get(), idx,
                               this->cpu->readVecElem(prev_phys_reg));
                break;
              case VecPredRegClass:
                this->setVecPredRegOperand(this->staticInst.get(), idx,
                               this->cpu->readVecPredReg(prev_phys_reg));
                break;
              case CCRegClass:
                this->setCCRegOperand(this->staticInst.get(), idx,
                               this->cpu->readCCReg(prev_phys_reg));
                break;
              case MiscRegClass:
                // no need to forward misc reg values
                break;
              default:
                panic("Unknown register class: %d",
                        (int)original_dest_reg.classValue());
            }
        }
    }
    /** Calls hardware return from error interrupt. */
    Fault hwrei() override;
    /** Traps to handle specified fault. */
    void trap(const Fault &fault);
    bool simPalCheck(int palFunc) override;

    /** Emulates a syscall. */
    void syscall(int64_t callnum, Fault *fault) override;

  public:

    // The register accessor methods provide the index of the
    // instruction's operand (e.g., 0 or 1), not the architectural
    // register index, to simplify the implementation of register
    // renaming.  We find the architectural register index by indexing
    // into the instruction's own operand index table.  Note that a
    // raw pointer to the StaticInst is provided instead of a
    // ref-counted StaticInstPtr to redice overhead.  This is fine as
    // long as these methods don't copy the pointer into any long-term
    // storage (which is pretty hard to imagine they would have reason
    // to do).

    RegVal
    readIntRegOperand(const StaticInst *si, int idx) override
    {
        return this->cpu->readIntReg(this->_srcRegIdx[idx]);
    }

    RegVal
    readFloatRegOperandBits(const StaticInst *si, int idx) override
    {
        return this->cpu->readFloatReg(this->_srcRegIdx[idx]);
    }

    const VecRegContainer&
    readVecRegOperand(const StaticInst *si, int idx) const override
    {
        return this->cpu->readVecReg(this->_srcRegIdx[idx]);
    }

    /**
     * Read destination vector register operand for modification.
     */
    VecRegContainer&
    getWritableVecRegOperand(const StaticInst *si, int idx) override
    {
        return this->cpu->getWritableVecReg(this->_destRegIdx[idx]);
    }

    /** Vector Register Lane Interfaces. */
    /** @{ */
    /** Reads source vector 8bit operand. */
    ConstVecLane8
    readVec8BitLaneOperand(const StaticInst *si, int idx) const override
    {
        return cpu->template readVecLane<uint8_t>(_srcRegIdx[idx]);
    }

    /** Reads source vector 16bit operand. */
    ConstVecLane16
    readVec16BitLaneOperand(const StaticInst *si, int idx) const override
    {
        return cpu->template readVecLane<uint16_t>(_srcRegIdx[idx]);
    }

    /** Reads source vector 32bit operand. */
    ConstVecLane32
    readVec32BitLaneOperand(const StaticInst *si, int idx) const override
    {
        return cpu->template readVecLane<uint32_t>(_srcRegIdx[idx]);
    }

    /** Reads source vector 64bit operand. */
    ConstVecLane64
    readVec64BitLaneOperand(const StaticInst *si, int idx) const override
    {
        return cpu->template readVecLane<uint64_t>(_srcRegIdx[idx]);
    }

    /** Write a lane of the destination vector operand. */
    template <typename LD>
    void
    setVecLaneOperandT(const StaticInst *si, int idx, const LD& val)
    {
        return cpu->template setVecLane(_destRegIdx[idx], val);
    }
    virtual void
    setVecLaneOperand(const StaticInst *si, int idx,
            const LaneData<LaneSize::Byte>& val) override
    {
        return setVecLaneOperandT(si, idx, val);
    }
    virtual void
    setVecLaneOperand(const StaticInst *si, int idx,
            const LaneData<LaneSize::TwoByte>& val) override
    {
        return setVecLaneOperandT(si, idx, val);
    }
    virtual void
    setVecLaneOperand(const StaticInst *si, int idx,
            const LaneData<LaneSize::FourByte>& val) override
    {
        return setVecLaneOperandT(si, idx, val);
    }
    virtual void
    setVecLaneOperand(const StaticInst *si, int idx,
            const LaneData<LaneSize::EightByte>& val) override
    {
        return setVecLaneOperandT(si, idx, val);
    }
    /** @} */

    VecElem readVecElemOperand(const StaticInst *si, int idx) const override
    {
        return this->cpu->readVecElem(this->_srcRegIdx[idx]);
    }

    const VecPredRegContainer&
    readVecPredRegOperand(const StaticInst *si, int idx) const override
    {
        return this->cpu->readVecPredReg(this->_srcRegIdx[idx]);
    }

    VecPredRegContainer&
    getWritableVecPredRegOperand(const StaticInst *si, int idx) override
    {
        return this->cpu->getWritableVecPredReg(this->_destRegIdx[idx]);
    }

<<<<<<< HEAD
    CCReg readCCRegOperand(const StaticInst *si, int idx) override
=======
    RegVal
    readCCRegOperand(const StaticInst *si, int idx) override
>>>>>>> 9e340ba6
    {
        return this->cpu->readCCReg(this->_srcRegIdx[idx]);
    }

    /** @todo: Make results into arrays so they can handle multiple dest
     *  registers.
     */
    void
    setIntRegOperand(const StaticInst *si, int idx, RegVal val) override
    {
        this->cpu->setIntReg(this->_destRegIdx[idx], val);
        BaseDynInst<Impl>::setIntRegOperand(si, idx, val);
    }

    void
    setFloatRegOperandBits(const StaticInst *si, int idx, RegVal val) override
    {
        this->cpu->setFloatReg(this->_destRegIdx[idx], val);
        BaseDynInst<Impl>::setFloatRegOperandBits(si, idx, val);
    }

    void
    setVecRegOperand(const StaticInst *si, int idx,
                     const VecRegContainer& val) override
    {
        this->cpu->setVecReg(this->_destRegIdx[idx], val);
        BaseDynInst<Impl>::setVecRegOperand(si, idx, val);
    }

    void setVecElemOperand(const StaticInst *si, int idx,
                           const VecElem val) override
    {
        int reg_idx = idx;
        this->cpu->setVecElem(this->_destRegIdx[reg_idx], val);
        BaseDynInst<Impl>::setVecElemOperand(si, idx, val);
    }

    void
    setVecPredRegOperand(const StaticInst *si, int idx,
                         const VecPredRegContainer& val) override
    {
        this->cpu->setVecPredReg(this->_destRegIdx[idx], val);
        BaseDynInst<Impl>::setVecPredRegOperand(si, idx, val);
    }

<<<<<<< HEAD
    void setCCRegOperand(const StaticInst *si, int idx, CCReg val) override
=======
    void setCCRegOperand(const StaticInst *si, int idx, RegVal val) override
>>>>>>> 9e340ba6
    {
        this->cpu->setCCReg(this->_destRegIdx[idx], val);
        BaseDynInst<Impl>::setCCRegOperand(si, idx, val);
    }

#if THE_ISA == MIPS_ISA
    RegVal
    readRegOtherThread(const RegId& misc_reg, ThreadID tid)
    {
        panic("MIPS MT not defined for O3 CPU.\n");
        return 0;
    }

    void
    setRegOtherThread(const RegId& misc_reg, RegVal val, ThreadID tid)
    {
        panic("MIPS MT not defined for O3 CPU.\n");
    }
#endif
};

#endif // __CPU_O3_ALPHA_DYN_INST_HH__
<|MERGE_RESOLUTION|>--- conflicted
+++ resolved
@@ -377,12 +377,8 @@
         return this->cpu->getWritableVecPredReg(this->_destRegIdx[idx]);
     }
 
-<<<<<<< HEAD
-    CCReg readCCRegOperand(const StaticInst *si, int idx) override
-=======
     RegVal
     readCCRegOperand(const StaticInst *si, int idx) override
->>>>>>> 9e340ba6
     {
         return this->cpu->readCCReg(this->_srcRegIdx[idx]);
     }
@@ -428,11 +424,7 @@
         BaseDynInst<Impl>::setVecPredRegOperand(si, idx, val);
     }
 
-<<<<<<< HEAD
-    void setCCRegOperand(const StaticInst *si, int idx, CCReg val) override
-=======
     void setCCRegOperand(const StaticInst *si, int idx, RegVal val) override
->>>>>>> 9e340ba6
     {
         this->cpu->setCCReg(this->_destRegIdx[idx], val);
         BaseDynInst<Impl>::setCCRegOperand(si, idx, val);
