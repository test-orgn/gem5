/*
 * Copyright (c) 2011-2012, 2016-2018 ARM Limited
 * Copyright (c) 2013 Advanced Micro Devices, Inc.
 * All rights reserved
 *
 * The license below extends only to copyright in the software and shall
 * not be construed as granting a license to any other intellectual
 * property including but not limited to intellectual property relating
 * to a hardware implementation of the functionality of the software
 * licensed hereunder.  You may use the software subject to the license
 * terms below provided that you ensure that this notice is replicated
 * unmodified and in its entirety in all distributions of the software,
 * modified or unmodified, in source code or in binary form.
 *
 * Copyright (c) 2006 The Regents of The University of Michigan
 * All rights reserved.
 *
 * Redistribution and use in source and binary forms, with or without
 * modification, are permitted provided that the following conditions are
 * met: redistributions of source code must retain the above copyright
 * notice, this list of conditions and the following disclaimer;
 * redistributions in binary form must reproduce the above copyright
 * notice, this list of conditions and the following disclaimer in the
 * documentation and/or other materials provided with the distribution;
 * neither the name of the copyright holders nor the names of its
 * contributors may be used to endorse or promote products derived from
 * this software without specific prior written permission.
 *
 * THIS SOFTWARE IS PROVIDED BY THE COPYRIGHT HOLDERS AND CONTRIBUTORS
 * "AS IS" AND ANY EXPRESS OR IMPLIED WARRANTIES, INCLUDING, BUT NOT
 * LIMITED TO, THE IMPLIED WARRANTIES OF MERCHANTABILITY AND FITNESS FOR
 * A PARTICULAR PURPOSE ARE DISCLAIMED. IN NO EVENT SHALL THE COPYRIGHT
 * OWNER OR CONTRIBUTORS BE LIABLE FOR ANY DIRECT, INDIRECT, INCIDENTAL,
 * SPECIAL, EXEMPLARY, OR CONSEQUENTIAL DAMAGES (INCLUDING, BUT NOT
 * LIMITED TO, PROCUREMENT OF SUBSTITUTE GOODS OR SERVICES; LOSS OF USE,
 * DATA, OR PROFITS; OR BUSINESS INTERRUPTION) HOWEVER CAUSED AND ON ANY
 * THEORY OF LIABILITY, WHETHER IN CONTRACT, STRICT LIABILITY, OR TORT
 * (INCLUDING NEGLIGENCE OR OTHERWISE) ARISING IN ANY WAY OUT OF THE USE
 * OF THIS SOFTWARE, EVEN IF ADVISED OF THE POSSIBILITY OF SUCH DAMAGE.
 *
 * Authors: Kevin Lim
 */

#ifndef __CPU_CHECKER_THREAD_CONTEXT_HH__
#define __CPU_CHECKER_THREAD_CONTEXT_HH__

#include "arch/types.hh"
#include "config/the_isa.hh"
#include "cpu/checker/cpu.hh"
#include "cpu/simple_thread.hh"
#include "cpu/thread_context.hh"
#include "debug/Checker.hh"

class EndQuiesceEvent;
namespace TheISA {
    namespace Kernel {
        class Statistics;
    };
    class Decoder;
};

/**
 * Derived ThreadContext class for use with the Checker.  The template
 * parameter is the ThreadContext class used by the specific CPU being
 * verified.  This CheckerThreadContext is then used by the main CPU
 * in place of its usual ThreadContext class.  It handles updating the
 * checker's state any time state is updated externally through the
 * ThreadContext.
 */
template <class TC>
class CheckerThreadContext : public ThreadContext
{
  public:
    CheckerThreadContext(TC *actual_tc,
                         CheckerCPU *checker_cpu)
        : actualTC(actual_tc), checkerTC(checker_cpu->thread),
          checkerCPU(checker_cpu)
    { }

  private:
    /** The main CPU's ThreadContext, or class that implements the
     * ThreadContext interface. */
    TC *actualTC;
    /** The checker's own SimpleThread. Will be updated any time
     * anything uses this ThreadContext to externally update a
     * thread's state. */
    SimpleThread *checkerTC;
    /** Pointer to the checker CPU. */
    CheckerCPU *checkerCPU;

  public:

    BaseCPU *getCpuPtr() override { return actualTC->getCpuPtr(); }

    uint32_t socketId() const override { return actualTC->socketId(); }

    int cpuId() const override { return actualTC->cpuId(); }

    ContextID contextId() const override { return actualTC->contextId(); }

<<<<<<< HEAD
    void setContextId(ContextID id) override
=======
    void setContextId(ContextID id)override
>>>>>>> 9e340ba6
    {
       actualTC->setContextId(id);
       checkerTC->setContextId(id);
    }

    /** Returns this thread's ID number. */
    int threadId() const override { return actualTC->threadId(); }
    void setThreadId(int id) override
    {
        checkerTC->setThreadId(id);
        actualTC->setThreadId(id);
    }

    BaseTLB *getITBPtr() override { return actualTC->getITBPtr(); }

    BaseTLB *getDTBPtr() override { return actualTC->getDTBPtr(); }

<<<<<<< HEAD
    CheckerCPU *getCheckerCpuPtr() override
=======
    CheckerCPU *getCheckerCpuPtr()override
>>>>>>> 9e340ba6
    {
        return checkerCPU;
    }

<<<<<<< HEAD
    TheISA::Decoder *getDecoderPtr() override 
    { return actualTC->getDecoderPtr(); }

    System *getSystemPtr() override { return actualTC->getSystemPtr(); }

    TheISA::Kernel::Statistics *getKernelStats() override
=======
    TheISA::Decoder *getDecoderPtr() override {
        return actualTC->getDecoderPtr();
    }

    System *getSystemPtr() override { return actualTC->getSystemPtr(); }

    TheISA::Kernel::Statistics *getKernelStats()override
>>>>>>> 9e340ba6
    { return actualTC->getKernelStats(); }

    Process *getProcessPtr() override { return actualTC->getProcessPtr(); }

    void setProcessPtr(Process *p) override { actualTC->setProcessPtr(p); }

    PortProxy &getPhysProxy() override { return actualTC->getPhysProxy(); }

    FSTranslatingPortProxy &getVirtProxy() override
    { return actualTC->getVirtProxy(); }

    void initMemProxies(ThreadContext *tc) override
    { actualTC->initMemProxies(tc); }

    void connectMemPorts(ThreadContext *tc)
    {
        actualTC->connectMemPorts(tc);
    }

<<<<<<< HEAD
    SETranslatingPortProxy &getMemProxy() override 
    { return actualTC->getMemProxy(); }

    /** Executes a syscall in SE mode. */
    void syscall(int64_t callnum, Fault *fault) override
=======
    SETranslatingPortProxy &getMemProxy() override {
        return actualTC->getMemProxy();
    }

    /** Executes a syscall in SE mode. */
    void syscall(int64_t callnum, Fault *fault)override
>>>>>>> 9e340ba6
    { return actualTC->syscall(callnum, fault); }

    Status status() const override { return actualTC->status(); }

    void setStatus(Status new_status) override
    {
        actualTC->setStatus(new_status);
        checkerTC->setStatus(new_status);
    }

    /// Set the status to Active.
    void activate() override { actualTC->activate(); }

    /// Set the status to Suspended.
<<<<<<< HEAD
    void suspend() override { actualTC->suspend(); }

    /// Set the status to Halted.
    void halt() override { actualTC->halt(); }

    void dumpFuncProfile() override { actualTC->dumpFuncProfile(); }
=======
    void suspend() override{ actualTC->suspend(); }

    /// Set the status to Halted.
    void halt() override{ actualTC->halt(); }

    void dumpFuncProfile()  override{ actualTC->dumpFuncProfile(); }
>>>>>>> 9e340ba6

    void takeOverFrom(ThreadContext *oldContext) override
    {
        actualTC->takeOverFrom(oldContext);
        checkerTC->copyState(oldContext);
    }

    void regStats(const std::string &name) override
    {
        actualTC->regStats(name);
        checkerTC->regStats(name);
    }

<<<<<<< HEAD
    EndQuiesceEvent *getQuiesceEvent() override 
    { return actualTC->getQuiesceEvent(); }

    Tick readLastActivate() override { return actualTC->readLastActivate(); }
    Tick readLastSuspend() override { return actualTC->readLastSuspend(); }

    void profileClear() override { return actualTC->profileClear(); }
    void profileSample() override { return actualTC->profileSample(); }
=======
    EndQuiesceEvent *getQuiesceEvent() override {
        return actualTC->getQuiesceEvent();
    }

    Tick readLastActivate()  override{ return actualTC->readLastActivate(); }
    Tick readLastSuspend()  override{ return actualTC->readLastSuspend(); }

    void profileClear()  override{ return actualTC->profileClear(); }
    void profileSample()  override{ return actualTC->profileSample(); }
>>>>>>> 9e340ba6

    // @todo: Do I need this?
    void copyArchRegs(ThreadContext *tc) override
    {
        actualTC->copyArchRegs(tc);
        checkerTC->copyArchRegs(tc);
    }

    void clearArchRegs() override
    {
        actualTC->clearArchRegs();
        checkerTC->clearArchRegs();
    }

    //
    // New accessors for new decoder.
    //
<<<<<<< HEAD
    RegVal readIntReg(int reg_idx) override 
    { return actualTC->readIntReg(reg_idx); }
=======
    RegVal readIntReg(int reg_idx) override {
        return actualTC->readIntReg(reg_idx);
    }
>>>>>>> 9e340ba6

    RegVal
    readFloatReg(int reg_idx) override
    {
        return actualTC->readFloatReg(reg_idx);
    }

<<<<<<< HEAD
    const VecRegContainer& readVecReg(const RegId& reg) const override
=======
    const VecRegContainer& readVecReg (const RegId& reg) const override
>>>>>>> 9e340ba6
    { return actualTC->readVecReg(reg); }

    /**
     * Read vector register for modification, hierarchical indexing.
     */
<<<<<<< HEAD
    VecRegContainer& getWritableVecReg(const RegId& reg) override
=======
    VecRegContainer& getWritableVecReg (const RegId& reg) override
>>>>>>> 9e340ba6
    { return actualTC->getWritableVecReg(reg); }

    /** Vector Register Lane Interfaces. */
    /** @{ */
    /** Reads source vector 8bit operand. */
    ConstVecLane8
    readVec8BitLaneReg(const RegId& reg) const override
    { return actualTC->readVec8BitLaneReg(reg); }

    /** Reads source vector 16bit operand. */
    ConstVecLane16
    readVec16BitLaneReg(const RegId& reg) const override
    { return actualTC->readVec16BitLaneReg(reg); }

    /** Reads source vector 32bit operand. */
    ConstVecLane32
    readVec32BitLaneReg(const RegId& reg) const override
    { return actualTC->readVec32BitLaneReg(reg); }

    /** Reads source vector 64bit operand. */
    ConstVecLane64
    readVec64BitLaneReg(const RegId& reg) const override
    { return actualTC->readVec64BitLaneReg(reg); }

    /** Write a lane of the destination vector register. */
    virtual void setVecLane(const RegId& reg,
            const LaneData<LaneSize::Byte>& val) override
    { return actualTC->setVecLane(reg, val); }
    virtual void setVecLane(const RegId& reg,
            const LaneData<LaneSize::TwoByte>& val) override
    { return actualTC->setVecLane(reg, val); }
    virtual void setVecLane(const RegId& reg,
            const LaneData<LaneSize::FourByte>& val) override
    { return actualTC->setVecLane(reg, val); }
    virtual void setVecLane(const RegId& reg,
            const LaneData<LaneSize::EightByte>& val) override
    { return actualTC->setVecLane(reg, val); }
    /** @} */

    const VecElem& readVecElem(const RegId& reg) const override
    { return actualTC->readVecElem(reg); }

    const VecPredRegContainer& readVecPredReg(const RegId& reg) const override
    { return actualTC->readVecPredReg(reg); }

    VecPredRegContainer& getWritableVecPredReg(const RegId& reg) override
    { return actualTC->getWritableVecPredReg(reg); }

<<<<<<< HEAD
    CCReg readCCReg(int reg_idx) override
=======
    RegVal readCCReg(int reg_idx) override
>>>>>>> 9e340ba6
    { return actualTC->readCCReg(reg_idx); }

    void
    setIntReg(int reg_idx, RegVal val) override
    {
        actualTC->setIntReg(reg_idx, val);
        checkerTC->setIntReg(reg_idx, val);
    }

    void
    setFloatReg(int reg_idx, RegVal val) override
    {
        actualTC->setFloatReg(reg_idx, val);
        checkerTC->setFloatReg(reg_idx, val);
    }

    void
    setVecReg(const RegId& reg, const VecRegContainer& val) override
    {
        actualTC->setVecReg(reg, val);
        checkerTC->setVecReg(reg, val);
    }

    void
    setVecElem(const RegId& reg, const VecElem& val) override
    {
        actualTC->setVecElem(reg, val);
        checkerTC->setVecElem(reg, val);
    }

    void
    setVecPredReg(const RegId& reg, const VecPredRegContainer& val) override
    {
        actualTC->setVecPredReg(reg, val);
        checkerTC->setVecPredReg(reg, val);
    }

    void
<<<<<<< HEAD
    setCCReg(int reg_idx, CCReg val) override
=======
    setCCReg(int reg_idx, RegVal val) override
>>>>>>> 9e340ba6
    {
        actualTC->setCCReg(reg_idx, val);
        checkerTC->setCCReg(reg_idx, val);
    }

    /** Reads this thread's PC state. */
    TheISA::PCState pcState() override
    { return actualTC->pcState(); }

    /** Sets this thread's PC state. */
    void
    pcState(const TheISA::PCState &val) override
    {
        DPRINTF(Checker, "Changing PC to %s, old PC %s\n",
                         val, checkerTC->pcState());
        checkerTC->pcState(val);
        checkerCPU->recordPCChange(val);
        return actualTC->pcState(val);
    }

    void
    setNPC(Addr val)
    {
        checkerTC->setNPC(val);
        actualTC->setNPC(val);
    }

    void
    pcStateNoRecord(const TheISA::PCState &val) override
    {
        return actualTC->pcState(val);
    }

    /** Reads this thread's PC. */
    Addr instAddr() override
    { return actualTC->instAddr(); }

    /** Reads this thread's next PC. */
    Addr nextInstAddr() override
    { return actualTC->nextInstAddr(); }

    /** Reads this thread's next PC. */
    MicroPC microPC() override
    { return actualTC->microPC(); }

    RegVal readMiscRegNoEffect(int misc_reg) const override
    { return actualTC->readMiscRegNoEffect(misc_reg); }

    RegVal readMiscReg(int misc_reg) override
    { return actualTC->readMiscReg(misc_reg); }

    void
    setMiscRegNoEffect(int misc_reg, RegVal val) override
    {
        DPRINTF(Checker, "Setting misc reg with no effect: %d to both Checker"
                         " and O3..\n", misc_reg);
        checkerTC->setMiscRegNoEffect(misc_reg, val);
        actualTC->setMiscRegNoEffect(misc_reg, val);
    }

    void
    setMiscReg(int misc_reg, RegVal val) override
    {
        DPRINTF(Checker, "Setting misc reg with effect: %d to both Checker"
                         " and O3..\n", misc_reg);
        checkerTC->setMiscReg(misc_reg, val);
        actualTC->setMiscReg(misc_reg, val);
    }

    RegId
    flattenRegId(const RegId& regId) const override
    {
        return actualTC->flattenRegId(regId);
    }

    unsigned readStCondFailures() override
    { return actualTC->readStCondFailures(); }

    void
    setStCondFailures(unsigned sc_failures) override
    {
        actualTC->setStCondFailures(sc_failures);
    }

    Counter readFuncExeInst() override { return actualTC->readFuncExeInst(); }

<<<<<<< HEAD
    RegVal readIntRegFlat(int idx) override
    { return actualTC->readIntRegFlat(idx); }
=======
    RegVal readIntRegFlat(int idx) override {
        return actualTC->readIntRegFlat(idx);
    }
>>>>>>> 9e340ba6

    void
    setIntRegFlat(int idx, RegVal val) override
    {
        actualTC->setIntRegFlat(idx, val);
    }

    RegVal
    readFloatRegFlat(int idx) override
    {
        return actualTC->readFloatRegFlat(idx);
    }

    void
    setFloatRegFlat(int idx, RegVal val) override
    {
        actualTC->setFloatRegFlat(idx, val);
    }

    const VecRegContainer &
    readVecRegFlat(int idx) const override
    {
        return actualTC->readVecRegFlat(idx);
    }

    /**
     * Read vector register for modification, flat indexing.
     */
    VecRegContainer &
    getWritableVecRegFlat(int idx) override
    {
        return actualTC->getWritableVecRegFlat(idx);
    }

    void setVecRegFlat(int idx, const VecRegContainer& val) override
    { actualTC->setVecRegFlat(idx, val); }

    const VecElem& readVecElemFlat(const RegIndex& idx,
                                   const ElemIndex& elem_idx) const override
    { return actualTC->readVecElemFlat(idx, elem_idx); }

    void setVecElemFlat(const RegIndex& idx,
                        const ElemIndex& elem_idx, const VecElem& val) override
    { actualTC->setVecElemFlat(idx, elem_idx, val); }

    const VecPredRegContainer& readVecPredRegFlat(int idx) const override
    { return actualTC->readVecPredRegFlat(idx); }

    VecPredRegContainer& getWritableVecPredRegFlat(int idx) override
    { return actualTC->getWritableVecPredRegFlat(idx); }

    void setVecPredRegFlat(int idx, const VecPredRegContainer& val) override
    { actualTC->setVecPredRegFlat(idx, val); }

<<<<<<< HEAD
    CCReg readCCRegFlat(int idx) override
    { return actualTC->readCCRegFlat(idx); }

    void setCCRegFlat(int idx, CCReg val) override
=======
    RegVal readCCRegFlat(int idx) override
    { return actualTC->readCCRegFlat(idx); }

    void setCCRegFlat(int idx, RegVal val) override
>>>>>>> 9e340ba6
    { actualTC->setCCRegFlat(idx, val); }
};

#endif // __CPU_CHECKER_EXEC_CONTEXT_HH__<|MERGE_RESOLUTION|>--- conflicted
+++ resolved
@@ -98,11 +98,7 @@
 
     ContextID contextId() const override { return actualTC->contextId(); }
 
-<<<<<<< HEAD
-    void setContextId(ContextID id) override
-=======
     void setContextId(ContextID id)override
->>>>>>> 9e340ba6
     {
        actualTC->setContextId(id);
        checkerTC->setContextId(id);
@@ -120,23 +116,11 @@
 
     BaseTLB *getDTBPtr() override { return actualTC->getDTBPtr(); }
 
-<<<<<<< HEAD
-    CheckerCPU *getCheckerCpuPtr() override
-=======
     CheckerCPU *getCheckerCpuPtr()override
->>>>>>> 9e340ba6
     {
         return checkerCPU;
     }
 
-<<<<<<< HEAD
-    TheISA::Decoder *getDecoderPtr() override 
-    { return actualTC->getDecoderPtr(); }
-
-    System *getSystemPtr() override { return actualTC->getSystemPtr(); }
-
-    TheISA::Kernel::Statistics *getKernelStats() override
-=======
     TheISA::Decoder *getDecoderPtr() override {
         return actualTC->getDecoderPtr();
     }
@@ -144,7 +128,6 @@
     System *getSystemPtr() override { return actualTC->getSystemPtr(); }
 
     TheISA::Kernel::Statistics *getKernelStats()override
->>>>>>> 9e340ba6
     { return actualTC->getKernelStats(); }
 
     Process *getProcessPtr() override { return actualTC->getProcessPtr(); }
@@ -164,20 +147,12 @@
         actualTC->connectMemPorts(tc);
     }
 
-<<<<<<< HEAD
-    SETranslatingPortProxy &getMemProxy() override 
-    { return actualTC->getMemProxy(); }
-
-    /** Executes a syscall in SE mode. */
-    void syscall(int64_t callnum, Fault *fault) override
-=======
     SETranslatingPortProxy &getMemProxy() override {
         return actualTC->getMemProxy();
     }
 
     /** Executes a syscall in SE mode. */
     void syscall(int64_t callnum, Fault *fault)override
->>>>>>> 9e340ba6
     { return actualTC->syscall(callnum, fault); }
 
     Status status() const override { return actualTC->status(); }
@@ -192,21 +167,12 @@
     void activate() override { actualTC->activate(); }
 
     /// Set the status to Suspended.
-<<<<<<< HEAD
-    void suspend() override { actualTC->suspend(); }
-
-    /// Set the status to Halted.
-    void halt() override { actualTC->halt(); }
-
-    void dumpFuncProfile() override { actualTC->dumpFuncProfile(); }
-=======
     void suspend() override{ actualTC->suspend(); }
 
     /// Set the status to Halted.
     void halt() override{ actualTC->halt(); }
 
     void dumpFuncProfile()  override{ actualTC->dumpFuncProfile(); }
->>>>>>> 9e340ba6
 
     void takeOverFrom(ThreadContext *oldContext) override
     {
@@ -220,16 +186,6 @@
         checkerTC->regStats(name);
     }
 
-<<<<<<< HEAD
-    EndQuiesceEvent *getQuiesceEvent() override 
-    { return actualTC->getQuiesceEvent(); }
-
-    Tick readLastActivate() override { return actualTC->readLastActivate(); }
-    Tick readLastSuspend() override { return actualTC->readLastSuspend(); }
-
-    void profileClear() override { return actualTC->profileClear(); }
-    void profileSample() override { return actualTC->profileSample(); }
-=======
     EndQuiesceEvent *getQuiesceEvent() override {
         return actualTC->getQuiesceEvent();
     }
@@ -239,7 +195,6 @@
 
     void profileClear()  override{ return actualTC->profileClear(); }
     void profileSample()  override{ return actualTC->profileSample(); }
->>>>>>> 9e340ba6
 
     // @todo: Do I need this?
     void copyArchRegs(ThreadContext *tc) override
@@ -257,14 +212,9 @@
     //
     // New accessors for new decoder.
     //
-<<<<<<< HEAD
-    RegVal readIntReg(int reg_idx) override 
-    { return actualTC->readIntReg(reg_idx); }
-=======
     RegVal readIntReg(int reg_idx) override {
         return actualTC->readIntReg(reg_idx);
     }
->>>>>>> 9e340ba6
 
     RegVal
     readFloatReg(int reg_idx) override
@@ -272,21 +222,13 @@
         return actualTC->readFloatReg(reg_idx);
     }
 
-<<<<<<< HEAD
-    const VecRegContainer& readVecReg(const RegId& reg) const override
-=======
     const VecRegContainer& readVecReg (const RegId& reg) const override
->>>>>>> 9e340ba6
     { return actualTC->readVecReg(reg); }
 
     /**
      * Read vector register for modification, hierarchical indexing.
      */
-<<<<<<< HEAD
-    VecRegContainer& getWritableVecReg(const RegId& reg) override
-=======
     VecRegContainer& getWritableVecReg (const RegId& reg) override
->>>>>>> 9e340ba6
     { return actualTC->getWritableVecReg(reg); }
 
     /** Vector Register Lane Interfaces. */
@@ -335,11 +277,7 @@
     VecPredRegContainer& getWritableVecPredReg(const RegId& reg) override
     { return actualTC->getWritableVecPredReg(reg); }
 
-<<<<<<< HEAD
-    CCReg readCCReg(int reg_idx) override
-=======
     RegVal readCCReg(int reg_idx) override
->>>>>>> 9e340ba6
     { return actualTC->readCCReg(reg_idx); }
 
     void
@@ -378,11 +316,7 @@
     }
 
     void
-<<<<<<< HEAD
-    setCCReg(int reg_idx, CCReg val) override
-=======
     setCCReg(int reg_idx, RegVal val) override
->>>>>>> 9e340ba6
     {
         actualTC->setCCReg(reg_idx, val);
         checkerTC->setCCReg(reg_idx, val);
@@ -469,14 +403,9 @@
 
     Counter readFuncExeInst() override { return actualTC->readFuncExeInst(); }
 
-<<<<<<< HEAD
-    RegVal readIntRegFlat(int idx) override
-    { return actualTC->readIntRegFlat(idx); }
-=======
     RegVal readIntRegFlat(int idx) override {
         return actualTC->readIntRegFlat(idx);
     }
->>>>>>> 9e340ba6
 
     void
     setIntRegFlat(int idx, RegVal val) override
@@ -531,17 +460,10 @@
     void setVecPredRegFlat(int idx, const VecPredRegContainer& val) override
     { actualTC->setVecPredRegFlat(idx, val); }
 
-<<<<<<< HEAD
-    CCReg readCCRegFlat(int idx) override
-    { return actualTC->readCCRegFlat(idx); }
-
-    void setCCRegFlat(int idx, CCReg val) override
-=======
     RegVal readCCRegFlat(int idx) override
     { return actualTC->readCCRegFlat(idx); }
 
     void setCCRegFlat(int idx, RegVal val) override
->>>>>>> 9e340ba6
     { actualTC->setCCRegFlat(idx, val); }
 };
 
