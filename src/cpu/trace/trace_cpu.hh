--- conflicted
+++ resolved
@@ -423,11 +423,7 @@
         public:
         /* Constructor */
         FixedRetryGen(TraceCPU& _owner, const std::string& _name,
-<<<<<<< HEAD
-                   RequestPort& _port, MasterID master_id,
-=======
                    RequestPort& _port, UniqueID master_id,
->>>>>>> 46f893a5
                    const std::string& trace_file)
             : owner(_owner),
               port(_port),
@@ -851,11 +847,7 @@
         public:
         /* Constructor */
         ElasticDataGen(TraceCPU& _owner, const std::string& _name,
-<<<<<<< HEAD
-                   RequestPort& _port, MasterID master_id,
-=======
                    RequestPort& _port, UniqueID master_id,
->>>>>>> 46f893a5
                    const std::string& trace_file, TraceCPUParams *params)
             : owner(_owner),
               port(_port),
