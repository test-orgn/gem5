/*
 * Copyright (c) 2011-2013 ARM Limited
 * All rights reserved
 *
 * The license below extends only to copyright in the software and shall
 * not be construed as granting a license to any other intellectual
 * property including but not limited to intellectual property relating
 * to a hardware implementation of the functionality of the software
 * licensed hereunder.  You may use the software subject to the license
 * terms below provided that you ensure that this notice is replicated
 * unmodified and in its entirety in all distributions of the software,
 * modified or unmodified, in source code or in binary form.
 *
 * Copyright (c) 2006 The Regents of The University of Michigan
 * All rights reserved.
 *
 * Redistribution and use in source and binary forms, with or without
 * modification, are permitted provided that the following conditions are
 * met: redistributions of source code must retain the above copyright
 * notice, this list of conditions and the following disclaimer;
 * redistributions in binary form must reproduce the above copyright
 * notice, this list of conditions and the following disclaimer in the
 * documentation and/or other materials provided with the distribution;
 * neither the name of the copyright holders nor the names of its
 * contributors may be used to endorse or promote products derived from
 * this software without specific prior written permission.
 *
 * THIS SOFTWARE IS PROVIDED BY THE COPYRIGHT HOLDERS AND CONTRIBUTORS
 * "AS IS" AND ANY EXPRESS OR IMPLIED WARRANTIES, INCLUDING, BUT NOT
 * LIMITED TO, THE IMPLIED WARRANTIES OF MERCHANTABILITY AND FITNESS FOR
 * A PARTICULAR PURPOSE ARE DISCLAIMED. IN NO EVENT SHALL THE COPYRIGHT
 * OWNER OR CONTRIBUTORS BE LIABLE FOR ANY DIRECT, INDIRECT, INCIDENTAL,
 * SPECIAL, EXEMPLARY, OR CONSEQUENTIAL DAMAGES (INCLUDING, BUT NOT
 * LIMITED TO, PROCUREMENT OF SUBSTITUTE GOODS OR SERVICES; LOSS OF USE,
 * DATA, OR PROFITS; OR BUSINESS INTERRUPTION) HOWEVER CAUSED AND ON ANY
 * THEORY OF LIABILITY, WHETHER IN CONTRACT, STRICT LIABILITY, OR TORT
 * (INCLUDING NEGLIGENCE OR OTHERWISE) ARISING IN ANY WAY OUT OF THE USE
 * OF THIS SOFTWARE, EVEN IF ADVISED OF THE POSSIBILITY OF SUCH DAMAGE.
 */

/**
 * @file
 * Declaration of a memory-mapped bridge that connects a master
 * and a slave through a request and response queue.
 */

#ifndef __MEM_BRIDGE_HH__
#define __MEM_BRIDGE_HH__

#include <deque>

#include "base/types.hh"
#include "mem/port.hh"
#include "params/Bridge.hh"
#include "sim/clocked_object.hh"

/**
 * A bridge is used to interface two different crossbars (or in general a
 * memory-mapped master and slave), with buffering for requests and
 * responses. The bridge has a fixed delay for packets passing through
 * it and responds to a fixed set of address ranges.
 *
 * The bridge comprises a slave port and a master port, that buffer
 * outgoing responses and requests respectively. Buffer space is
 * reserved when a request arrives, also reserving response space
 * before forwarding the request. If there is no space present, then
 * the bridge will delay accepting the packet until space becomes
 * available.
 */
class Bridge : public ClockedObject
{
  protected:

    /**
     * A deferred packet stores a packet along with its scheduled
     * transmission time
     */
    class DeferredPacket
    {

      public:

        const Tick tick;
        const PacketPtr pkt;

        DeferredPacket(PacketPtr _pkt, Tick _tick) : tick(_tick), pkt(_pkt)
        { }
    };

    // Forward declaration to allow the slave port to have a pointer
    class BridgeRequestPort;

    /**
     * The port on the side that receives requests and sends
     * responses. The reponse port has a set of address ranges that it
     * is responsible for. The response port also has a buffer for the
     * responses not yet sent.
     */
<<<<<<< HEAD
    class BridgeSlavePort : public ResponsePort
=======
    class BridgeResponsePort : public ResponsePort
>>>>>>> 46f893a5
    {

      private:

        /** The bridge to which this port belongs. */
        Bridge& bridge;

        /**
         * Master port on the other side of the bridge.
         */
        BridgeRequestPort& masterPort;

        /** Minimum request delay though this bridge. */
        const Cycles delay;

        /** Address ranges to pass through the bridge */
        const AddrRangeList ranges;

        /**
         * Response packet queue. Response packets are held in this
         * queue for a specified delay to model the processing delay
         * of the bridge. We use a deque as we need to iterate over
         * the items for functional accesses.
         */
        std::deque<DeferredPacket> transmitList;

        /** Counter to track the outstanding responses. */
        unsigned int outstandingResponses;

        /** If we should send a retry when space becomes available. */
        bool retryReq;

        /** Max queue size for reserved responses. */
        unsigned int respQueueLimit;

        /**
         * Upstream caches need this packet until true is returned, so
         * hold it for deletion until a subsequent call
         */
        std::unique_ptr<Packet> pendingDelete;

        /**
         * Is this side blocked from accepting new response packets.
         *
         * @return true if the reserved space has reached the set limit
         */
        bool respQueueFull() const;

        /**
         * Handle send event, scheduled when the packet at the head of
         * the response queue is ready to transmit (for timing
         * accesses only).
         */
        void trySendTiming();

        /** Send event for the response queue. */
        EventFunctionWrapper sendEvent;

      public:

        /**
         * Constructor for the BridgeResponsePort.
         *
         * @param _name the port name including the owner
         * @param _bridge the structural owner
         * @param _masterPort the master port on the other side of the bridge
         * @param _delay the delay in cycles from receiving to sending
         * @param _resp_limit the size of the response queue
         * @param _ranges a number of address ranges to forward
         */
        BridgeResponsePort(const std::string& _name, Bridge& _bridge,
                        BridgeRequestPort& _masterPort, Cycles _delay,
                        int _resp_limit, std::vector<AddrRange> _ranges);

        /**
         * Queue a response packet to be sent out later and also schedule
         * a send if necessary.
         *
         * @param pkt a response to send out after a delay
         * @param when tick when response packet should be sent
         */
        void schedTimingResp(PacketPtr pkt, Tick when);

        /**
         * Retry any stalled request that we have failed to accept at
         * an earlier point in time. This call will do nothing if no
         * request is waiting.
         */
        void retryStalledReq();

      protected:

        /** When receiving a timing request from the peer port,
            pass it to the bridge. */
        bool recvTimingReq(PacketPtr pkt);

        /** When receiving a retry request from the peer port,
            pass it to the bridge. */
        void recvRespRetry();

        /** When receiving a Atomic requestfrom the peer port,
            pass it to the bridge. */
        Tick recvAtomic(PacketPtr pkt);

        /** When receiving a Functional request from the peer port,
            pass it to the bridge. */
        void recvFunctional(PacketPtr pkt);

        /** When receiving a address range request the peer port,
            pass it to the bridge. */
        AddrRangeList getAddrRanges() const;
    };


    /**
     * Port on the side that forwards requests and receives
     * responses. The master port has a buffer for the requests not
     * yet sent.
     */
<<<<<<< HEAD
    class BridgeMasterPort : public RequestPort
=======
    class BridgeRequestPort : public RequestPort
>>>>>>> 46f893a5
    {

      private:

        /** The bridge to which this port belongs. */
        Bridge& bridge;

        /**
         * The slave port on the other side of the bridge.
         */
        BridgeResponsePort& slavePort;

        /** Minimum delay though this bridge. */
        const Cycles delay;

        /**
         * Request packet queue. Request packets are held in this
         * queue for a specified delay to model the processing delay
         * of the bridge.  We use a deque as we need to iterate over
         * the items for functional accesses.
         */
        std::deque<DeferredPacket> transmitList;

        /** Max queue size for request packets */
        const unsigned int reqQueueLimit;

        /**
         * Handle send event, scheduled when the packet at the head of
         * the outbound queue is ready to transmit (for timing
         * accesses only).
         */
        void trySendTiming();

        /** Send event for the request queue. */
        EventFunctionWrapper sendEvent;

      public:

        /**
         * Constructor for the BridgeRequestPort.
         *
         * @param _name the port name including the owner
         * @param _bridge the structural owner
         * @param _slavePort the slave port on the other side of the bridge
         * @param _delay the delay in cycles from receiving to sending
         * @param _req_limit the size of the request queue
         */
        BridgeRequestPort(const std::string& _name, Bridge& _bridge,
                         BridgeResponsePort& _slavePort, Cycles _delay,
                         int _req_limit);

        /**
         * Is this side blocked from accepting new request packets.
         *
         * @return true if the occupied space has reached the set limit
         */
        bool reqQueueFull() const;

        /**
         * Queue a request packet to be sent out later and also schedule
         * a send if necessary.
         *
         * @param pkt a request to send out after a delay
         * @param when tick when response packet should be sent
         */
        void schedTimingReq(PacketPtr pkt, Tick when);

        /**
         * Check a functional request against the packets in our
         * request queue.
         *
         * @param pkt packet to check against
         *
         * @return true if we find a match
         */
        bool trySatisfyFunctional(PacketPtr pkt);

      protected:

        /** When receiving a timing request from the peer port,
            pass it to the bridge. */
        bool recvTimingResp(PacketPtr pkt);

        /** When receiving a retry request from the peer port,
            pass it to the bridge. */
        void recvReqRetry();
    };

    /** Slave port of the bridge. */
    BridgeResponsePort slavePort;

    /** Master port of the bridge. */
    BridgeRequestPort masterPort;

  public:

    Port &getPort(const std::string &if_name,
                  PortID idx=InvalidPortID) override;

    void init() override;

    typedef BridgeParams Params;

    Bridge(Params *p);
};

#endif //__MEM_BRIDGE_HH__<|MERGE_RESOLUTION|>--- conflicted
+++ resolved
@@ -96,11 +96,7 @@
      * is responsible for. The response port also has a buffer for the
      * responses not yet sent.
      */
-<<<<<<< HEAD
-    class BridgeSlavePort : public ResponsePort
-=======
     class BridgeResponsePort : public ResponsePort
->>>>>>> 46f893a5
     {
 
       private:
@@ -220,11 +216,7 @@
      * responses. The master port has a buffer for the requests not
      * yet sent.
      */
-<<<<<<< HEAD
-    class BridgeMasterPort : public RequestPort
-=======
     class BridgeRequestPort : public RequestPort
->>>>>>> 46f893a5
     {
 
       private:
