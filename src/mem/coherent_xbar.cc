/*
 * Copyright (c) 2011-2020 ARM Limited
 * All rights reserved
 *
 * The license below extends only to copyright in the software and shall
 * not be construed as granting a license to any other intellectual
 * property including but not limited to intellectual property relating
 * to a hardware implementation of the functionality of the software
 * licensed hereunder.  You may use the software subject to the license
 * terms below provided that you ensure that this notice is replicated
 * unmodified and in its entirety in all distributions of the software,
 * modified or unmodified, in source code or in binary form.
 *
 * Copyright (c) 2006 The Regents of The University of Michigan
 * All rights reserved.
 *
 * Redistribution and use in source and binary forms, with or without
 * modification, are permitted provided that the following conditions are
 * met: redistributions of source code must retain the above copyright
 * notice, this list of conditions and the following disclaimer;
 * redistributions in binary form must reproduce the above copyright
 * notice, this list of conditions and the following disclaimer in the
 * documentation and/or other materials provided with the distribution;
 * neither the name of the copyright holders nor the names of its
 * contributors may be used to endorse or promote products derived from
 * this software without specific prior written permission.
 *
 * THIS SOFTWARE IS PROVIDED BY THE COPYRIGHT HOLDERS AND CONTRIBUTORS
 * "AS IS" AND ANY EXPRESS OR IMPLIED WARRANTIES, INCLUDING, BUT NOT
 * LIMITED TO, THE IMPLIED WARRANTIES OF MERCHANTABILITY AND FITNESS FOR
 * A PARTICULAR PURPOSE ARE DISCLAIMED. IN NO EVENT SHALL THE COPYRIGHT
 * OWNER OR CONTRIBUTORS BE LIABLE FOR ANY DIRECT, INDIRECT, INCIDENTAL,
 * SPECIAL, EXEMPLARY, OR CONSEQUENTIAL DAMAGES (INCLUDING, BUT NOT
 * LIMITED TO, PROCUREMENT OF SUBSTITUTE GOODS OR SERVICES; LOSS OF USE,
 * DATA, OR PROFITS; OR BUSINESS INTERRUPTION) HOWEVER CAUSED AND ON ANY
 * THEORY OF LIABILITY, WHETHER IN CONTRACT, STRICT LIABILITY, OR TORT
 * (INCLUDING NEGLIGENCE OR OTHERWISE) ARISING IN ANY WAY OUT OF THE USE
 * OF THIS SOFTWARE, EVEN IF ADVISED OF THE POSSIBILITY OF SUCH DAMAGE.
 */

/**
 * @file
 * Definition of a crossbar object.
 */

#include "mem/coherent_xbar.hh"

#include "base/logging.hh"
#include "base/trace.hh"
#include "debug/AddrRanges.hh"
#include "debug/CoherentXBar.hh"
#include "sim/system.hh"

CoherentXBar::CoherentXBar(const CoherentXBarParams *p)
    : BaseXBar(p), system(p->system), snoopFilter(p->snoop_filter),
      snoopResponseLatency(p->snoop_response_latency),
      maxOutstandingSnoopCheck(p->max_outstanding_snoops),
      maxRoutingTableSizeCheck(p->max_routing_table_size),
      pointOfCoherency(p->point_of_coherency),
      pointOfUnification(p->point_of_unification),

      snoops(this, "snoops", "Total snoops (count)"),
      snoopTraffic(this, "snoopTraffic", "Total snoop traffic (bytes)"),
      snoopFanout(this, "snoop_fanout", "Request fanout histogram")
{
    // create the ports based on the size of the master and slave
    // vector ports, and the presence of the default port, the ports
    // are enumerated starting from zero
    for (int i = 0; i < p->port_master_connection_count; ++i) {
        std::string portName = csprintf("%s.master[%d]", name(), i);
<<<<<<< HEAD
        RequestPort* bp = new CoherentXBarMasterPort(portName, *this, i);
=======
        RequestPort* bp = new CoherentXBarRequestPort(portName, *this, i);
>>>>>>> 46f893a5
        masterPorts.push_back(bp);
        reqLayers.push_back(new ReqLayer(*bp, *this,
                                         csprintf("reqLayer%d", i)));
        snoopLayers.push_back(
                new SnoopRespLayer(*bp, *this, csprintf("snoopLayer%d", i)));
    }

    // see if we have a default slave device connected and if so add
    // our corresponding master port
    if (p->port_default_connection_count) {
        defaultPortID = masterPorts.size();
        std::string portName = name() + ".default";
<<<<<<< HEAD
        RequestPort* bp = new CoherentXBarMasterPort(portName, *this,
=======
        RequestPort* bp = new CoherentXBarRequestPort(portName, *this,
>>>>>>> 46f893a5
                                                    defaultPortID);
        masterPorts.push_back(bp);
        reqLayers.push_back(new ReqLayer(*bp, *this, csprintf("reqLayer%d",
                                         defaultPortID)));
        snoopLayers.push_back(new SnoopRespLayer(*bp, *this,
                                                 csprintf("snoopLayer%d",
                                                          defaultPortID)));
    }

    // create the slave ports, once again starting at zero
    for (int i = 0; i < p->port_slave_connection_count; ++i) {
        std::string portName = csprintf("%s.slave[%d]", name(), i);
        QueuedResponsePort* bp =
            new CoherentXBarResponsePort(portName, *this, i);
        slavePorts.push_back(bp);
        respLayers.push_back(new RespLayer(*bp, *this,
                                           csprintf("respLayer%d", i)));
        snoopRespPorts.push_back(new SnoopRespPort(*bp, *this));
    }
}

CoherentXBar::~CoherentXBar()
{
    for (auto l: reqLayers)
        delete l;
    for (auto l: respLayers)
        delete l;
    for (auto l: snoopLayers)
        delete l;
    for (auto p: snoopRespPorts)
        delete p;
}

void
CoherentXBar::init()
{
    BaseXBar::init();

    // iterate over our slave ports and determine which of our
    // neighbouring master ports are snooping and add them as snoopers
    for (const auto& p: slavePorts) {
        // check if the connected master port is snooping
        if (p->isSnooping()) {
            DPRINTF(AddrRanges, "Adding snooping master %s\n", p->getPeer());
            snoopPorts.push_back(p);
        }
    }

    if (snoopPorts.empty())
        warn("CoherentXBar %s has no snooping ports attached!\n", name());

    // inform the snoop filter about the slave ports so it can create
    // its own internal representation
    if (snoopFilter)
        snoopFilter->setSlavePorts(slavePorts);
}

bool
CoherentXBar::recvTimingReq(PacketPtr pkt, PortID slave_port_id)
{
    // determine the source port based on the id
    ResponsePort *src_port = slavePorts[slave_port_id];

    // remember if the packet is an express snoop
    bool is_express_snoop = pkt->isExpressSnoop();
    bool cache_responding = pkt->cacheResponding();
    // for normal requests, going downstream, the express snoop flag
    // and the cache responding flag should always be the same
    assert(is_express_snoop == cache_responding);

    // determine the destination based on the destination address range
    PortID master_port_id = findPort(pkt->getAddrRange());

    // test if the crossbar should be considered occupied for the current
    // port, and exclude express snoops from the check
    if (!is_express_snoop && !reqLayers[master_port_id]->tryTiming(src_port)) {
        DPRINTF(CoherentXBar, "%s: src %s packet %s BUSY\n", __func__,
                src_port->name(), pkt->print());
        return false;
    }

    DPRINTF(CoherentXBar, "%s: src %s packet %s\n", __func__,
            src_port->name(), pkt->print());

    // store size and command as they might be modified when
    // forwarding the packet
    unsigned int pkt_size = pkt->hasData() ? pkt->getSize() : 0;
    unsigned int pkt_cmd = pkt->cmdToIndex();

    // store the old header delay so we can restore it if needed
    Tick old_header_delay = pkt->headerDelay;

    // a request sees the frontend and forward latency
    Tick xbar_delay = (frontendLatency + forwardLatency) * clockPeriod();

    // set the packet header and payload delay
    calcPacketTiming(pkt, xbar_delay);

    // determine how long to be crossbar layer is busy
    Tick packetFinishTime = clockEdge(headerLatency) + pkt->payloadDelay;

    // is this the destination point for this packet? (e.g. true if
    // this xbar is the PoC for a cache maintenance operation to the
    // PoC) otherwise the destination is any cache that can satisfy
    // the request
    const bool is_destination = isDestination(pkt);

    const bool snoop_caches = !system->bypassCaches() &&
        pkt->cmd != MemCmd::WriteClean;
    if (snoop_caches) {
        assert(pkt->snoopDelay == 0);

        if (pkt->isClean() && !is_destination) {
            // before snooping we need to make sure that the memory
            // below is not busy and the cache clean request can be
            // forwarded to it
            if (!masterPorts[master_port_id]->tryTiming(pkt)) {
                DPRINTF(CoherentXBar, "%s: src %s packet %s RETRY\n", __func__,
                        src_port->name(), pkt->print());

                // update the layer state and schedule an idle event
                reqLayers[master_port_id]->failedTiming(src_port,
                                                        clockEdge(Cycles(1)));
                return false;
            }
        }


        // the packet is a memory-mapped request and should be
        // broadcasted to our snoopers but the source
        if (snoopFilter) {
            // check with the snoop filter where to forward this packet
            auto sf_res = snoopFilter->lookupRequest(pkt, *src_port);
            // the time required by a packet to be delivered through
            // the xbar has to be charged also with to lookup latency
            // of the snoop filter
            pkt->headerDelay += sf_res.second * clockPeriod();
            DPRINTF(CoherentXBar, "%s: src %s packet %s SF size: %i lat: %i\n",
                    __func__, src_port->name(), pkt->print(),
                    sf_res.first.size(), sf_res.second);

            if (pkt->isEviction()) {
                // for block-evicting packets, i.e. writebacks and
                // clean evictions, there is no need to snoop up, as
                // all we do is determine if the block is cached or
                // not, instead just set it here based on the snoop
                // filter result
                if (!sf_res.first.empty())
                    pkt->setBlockCached();
            } else {
                forwardTiming(pkt, slave_port_id, sf_res.first);
            }
        } else {
            forwardTiming(pkt, slave_port_id);
        }

        // add the snoop delay to our header delay, and then reset it
        pkt->headerDelay += pkt->snoopDelay;
        pkt->snoopDelay = 0;
    }

    // set up a sensible starting point
    bool success = true;

    // remember if the packet will generate a snoop response by
    // checking if a cache set the cacheResponding flag during the
    // snooping above
    const bool expect_snoop_resp = !cache_responding && pkt->cacheResponding();
    bool expect_response = pkt->needsResponse() && !pkt->cacheResponding();

    const bool sink_packet = sinkPacket(pkt);

    // in certain cases the crossbar is responsible for responding
    bool respond_directly = false;
    // store the original address as an address mapper could possibly
    // modify the address upon a sendTimingRequest
    const Addr addr(pkt->getAddr());
    if (sink_packet) {
        DPRINTF(CoherentXBar, "%s: Not forwarding %s\n", __func__,
                pkt->print());
    } else {
        // determine if we are forwarding the packet, or responding to
        // it
        if (forwardPacket(pkt)) {
            // if we are passing on, rather than sinking, a packet to
            // which an upstream cache has committed to responding,
            // the line was needs writable, and the responding only
            // had an Owned copy, so we need to immidiately let the
            // downstream caches know, bypass any flow control
            if (pkt->cacheResponding()) {
                pkt->setExpressSnoop();
            }

            // make sure that the write request (e.g., WriteClean)
            // will stop at the memory below if this crossbar is its
            // destination
            if (pkt->isWrite() && is_destination) {
                pkt->clearWriteThrough();
            }

            // since it is a normal request, attempt to send the packet
            success = masterPorts[master_port_id]->sendTimingReq(pkt);
        } else {
            // no need to forward, turn this packet around and respond
            // directly
            assert(pkt->needsResponse());

            respond_directly = true;
            assert(!expect_snoop_resp);
            expect_response = false;
        }
    }

    if (snoopFilter && snoop_caches) {
        // Let the snoop filter know about the success of the send operation
        snoopFilter->finishRequest(!success, addr, pkt->isSecure());
    }

    // check if we were successful in sending the packet onwards
    if (!success)  {
        // express snoops should never be forced to retry
        assert(!is_express_snoop);

        // restore the header delay
        pkt->headerDelay = old_header_delay;

        DPRINTF(CoherentXBar, "%s: src %s packet %s RETRY\n", __func__,
                src_port->name(), pkt->print());

        // update the layer state and schedule an idle event
        reqLayers[master_port_id]->failedTiming(src_port,
                                                clockEdge(Cycles(1)));
    } else {
        // express snoops currently bypass the crossbar state entirely
        if (!is_express_snoop) {
            // if this particular request will generate a snoop
            // response
            if (expect_snoop_resp) {
                // we should never have an exsiting request outstanding
                assert(outstandingSnoop.find(pkt->req) ==
                       outstandingSnoop.end());
                outstandingSnoop.insert(pkt->req);

                // basic sanity check on the outstanding snoops
                panic_if(outstandingSnoop.size() > maxOutstandingSnoopCheck,
                         "%s: Outstanding snoop requests exceeded %d\n",
                         name(), maxOutstandingSnoopCheck);
            }

            // remember where to route the normal response to
            if (expect_response || expect_snoop_resp) {
                assert(routeTo.find(pkt->req) == routeTo.end());
                routeTo[pkt->req] = slave_port_id;

                panic_if(routeTo.size() > maxRoutingTableSizeCheck,
                         "%s: Routing table exceeds %d packets\n",
                         name(), maxRoutingTableSizeCheck);
            }

            // update the layer state and schedule an idle event
            reqLayers[master_port_id]->succeededTiming(packetFinishTime);
        }

        // stats updates only consider packets that were successfully sent
        pktCount[slave_port_id][master_port_id]++;
        pktSize[slave_port_id][master_port_id] += pkt_size;
        transDist[pkt_cmd]++;

        if (is_express_snoop) {
            snoops++;
            snoopTraffic += pkt_size;
        }
    }

    if (sink_packet)
        // queue the packet for deletion
        pendingDelete.reset(pkt);

    // normally we respond to the packet we just received if we need to
    PacketPtr rsp_pkt = pkt;
    PortID rsp_port_id = slave_port_id;

    // If this is the destination of the cache clean operation the
    // crossbar is responsible for responding. This crossbar will
    // respond when the cache clean is complete. A cache clean
    // is complete either:
    // * direcly, if no cache above had a dirty copy of the block
    //   as indicated by the satisfied flag of the packet, or
    // * when the crossbar has seen both the cache clean request
    //   (CleanSharedReq, CleanInvalidReq) and the corresponding
    //   write (WriteClean) which updates the block in the memory
    //   below.
    if (success &&
        ((pkt->isClean() && pkt->satisfied()) ||
         pkt->cmd == MemCmd::WriteClean) &&
        is_destination) {
        PacketPtr deferred_rsp = pkt->isWrite() ? nullptr : pkt;
        auto cmo_lookup = outstandingCMO.find(pkt->id);
        if (cmo_lookup != outstandingCMO.end()) {
            // the cache clean request has already reached this xbar
            respond_directly = true;
            if (pkt->isWrite()) {
                rsp_pkt = cmo_lookup->second;
                assert(rsp_pkt);

                // determine the destination
                const auto route_lookup = routeTo.find(rsp_pkt->req);
                assert(route_lookup != routeTo.end());
                rsp_port_id = route_lookup->second;
                assert(rsp_port_id != InvalidPortID);
                assert(rsp_port_id < respLayers.size());
                // remove the request from the routing table
                routeTo.erase(route_lookup);
            }
            outstandingCMO.erase(cmo_lookup);
        } else {
            respond_directly = false;
            outstandingCMO.emplace(pkt->id, deferred_rsp);
            if (!pkt->isWrite()) {
                assert(routeTo.find(pkt->req) == routeTo.end());
                routeTo[pkt->req] = slave_port_id;

                panic_if(routeTo.size() > maxRoutingTableSizeCheck,
                         "%s: Routing table exceeds %d packets\n",
                         name(), maxRoutingTableSizeCheck);
            }
        }
    }


    if (respond_directly) {
        assert(rsp_pkt->needsResponse());
        assert(success);

        rsp_pkt->makeResponse();

        if (snoopFilter && !system->bypassCaches()) {
            // let the snoop filter inspect the response and update its state
            snoopFilter->updateResponse(rsp_pkt, *slavePorts[rsp_port_id]);
        }

        // we send the response after the current packet, even if the
        // response is not for this packet (e.g. cache clean operation
        // where both the request and the write packet have to cross
        // the destination xbar before the response is sent.)
        Tick response_time = clockEdge() + pkt->headerDelay;
        rsp_pkt->headerDelay = 0;

        slavePorts[rsp_port_id]->schedTimingResp(rsp_pkt, response_time);
    }

    return success;
}

bool
CoherentXBar::recvTimingResp(PacketPtr pkt, PortID master_port_id)
{
    // determine the source port based on the id
    RequestPort *src_port = masterPorts[master_port_id];

    // determine the destination
    const auto route_lookup = routeTo.find(pkt->req);
    assert(route_lookup != routeTo.end());
    const PortID slave_port_id = route_lookup->second;
    assert(slave_port_id != InvalidPortID);
    assert(slave_port_id < respLayers.size());

    // test if the crossbar should be considered occupied for the
    // current port
    if (!respLayers[slave_port_id]->tryTiming(src_port)) {
        DPRINTF(CoherentXBar, "%s: src %s packet %s BUSY\n", __func__,
                src_port->name(), pkt->print());
        return false;
    }

    DPRINTF(CoherentXBar, "%s: src %s packet %s\n", __func__,
            src_port->name(), pkt->print());

    // store size and command as they might be modified when
    // forwarding the packet
    unsigned int pkt_size = pkt->hasData() ? pkt->getSize() : 0;
    unsigned int pkt_cmd = pkt->cmdToIndex();

    // a response sees the response latency
    Tick xbar_delay = responseLatency * clockPeriod();

    // set the packet header and payload delay
    calcPacketTiming(pkt, xbar_delay);

    // determine how long to be crossbar layer is busy
    Tick packetFinishTime = clockEdge(headerLatency) + pkt->payloadDelay;

    if (snoopFilter && !system->bypassCaches()) {
        // let the snoop filter inspect the response and update its state
        snoopFilter->updateResponse(pkt, *slavePorts[slave_port_id]);
    }

    // send the packet through the destination slave port and pay for
    // any outstanding header delay
    Tick latency = pkt->headerDelay;
    pkt->headerDelay = 0;
    slavePorts[slave_port_id]->schedTimingResp(pkt, curTick() + latency);

    // remove the request from the routing table
    routeTo.erase(route_lookup);

    respLayers[slave_port_id]->succeededTiming(packetFinishTime);

    // stats updates
    pktCount[slave_port_id][master_port_id]++;
    pktSize[slave_port_id][master_port_id] += pkt_size;
    transDist[pkt_cmd]++;

    return true;
}

void
CoherentXBar::recvTimingSnoopReq(PacketPtr pkt, PortID master_port_id)
{
    DPRINTF(CoherentXBar, "%s: src %s packet %s\n", __func__,
            masterPorts[master_port_id]->name(), pkt->print());

    // update stats here as we know the forwarding will succeed
    unsigned int pkt_size = pkt->hasData() ? pkt->getSize() : 0;
    transDist[pkt->cmdToIndex()]++;
    snoops++;
    snoopTraffic += pkt_size;

    // we should only see express snoops from caches
    assert(pkt->isExpressSnoop());

    // set the packet header and payload delay, for now use forward latency
    // @todo Assess the choice of latency further
    calcPacketTiming(pkt, forwardLatency * clockPeriod());

    // remember if a cache has already committed to responding so we
    // can see if it changes during the snooping
    const bool cache_responding = pkt->cacheResponding();

    assert(pkt->snoopDelay == 0);

    if (snoopFilter) {
        // let the Snoop Filter work its magic and guide probing
        auto sf_res = snoopFilter->lookupSnoop(pkt);
        // the time required by a packet to be delivered through
        // the xbar has to be charged also with to lookup latency
        // of the snoop filter
        pkt->headerDelay += sf_res.second * clockPeriod();
        DPRINTF(CoherentXBar, "%s: src %s packet %s SF size: %i lat: %i\n",
                __func__, masterPorts[master_port_id]->name(), pkt->print(),
                sf_res.first.size(), sf_res.second);

        // forward to all snoopers
        forwardTiming(pkt, InvalidPortID, sf_res.first);
    } else {
        forwardTiming(pkt, InvalidPortID);
    }

    // add the snoop delay to our header delay, and then reset it
    pkt->headerDelay += pkt->snoopDelay;
    pkt->snoopDelay = 0;

    // if we can expect a response, remember how to route it
    if (!cache_responding && pkt->cacheResponding()) {
        assert(routeTo.find(pkt->req) == routeTo.end());
        routeTo[pkt->req] = master_port_id;
    }

    // a snoop request came from a connected slave device (one of
    // our master ports), and if it is not coming from the slave
    // device responsible for the address range something is
    // wrong, hence there is nothing further to do as the packet
    // would be going back to where it came from
    assert(findPort(pkt->getAddrRange()) == master_port_id);
}

bool
CoherentXBar::recvTimingSnoopResp(PacketPtr pkt, PortID slave_port_id)
{
    // determine the source port based on the id
    ResponsePort* src_port = slavePorts[slave_port_id];

    // get the destination
    const auto route_lookup = routeTo.find(pkt->req);
    assert(route_lookup != routeTo.end());
    const PortID dest_port_id = route_lookup->second;
    assert(dest_port_id != InvalidPortID);

    // determine if the response is from a snoop request we
    // created as the result of a normal request (in which case it
    // should be in the outstandingSnoop), or if we merely forwarded
    // someone else's snoop request
    const bool forwardAsSnoop = outstandingSnoop.find(pkt->req) ==
        outstandingSnoop.end();

    // test if the crossbar should be considered occupied for the
    // current port, note that the check is bypassed if the response
    // is being passed on as a normal response since this is occupying
    // the response layer rather than the snoop response layer
    if (forwardAsSnoop) {
        assert(dest_port_id < snoopLayers.size());
        if (!snoopLayers[dest_port_id]->tryTiming(src_port)) {
            DPRINTF(CoherentXBar, "%s: src %s packet %s BUSY\n", __func__,
                    src_port->name(), pkt->print());
            return false;
        }
    } else {
        // get the master port that mirrors this slave port internally
        RequestPort* snoop_port = snoopRespPorts[slave_port_id];
        assert(dest_port_id < respLayers.size());
        if (!respLayers[dest_port_id]->tryTiming(snoop_port)) {
            DPRINTF(CoherentXBar, "%s: src %s packet %s BUSY\n", __func__,
                    snoop_port->name(), pkt->print());
            return false;
        }
    }

    DPRINTF(CoherentXBar, "%s: src %s packet %s\n", __func__,
            src_port->name(), pkt->print());

    // store size and command as they might be modified when
    // forwarding the packet
    unsigned int pkt_size = pkt->hasData() ? pkt->getSize() : 0;
    unsigned int pkt_cmd = pkt->cmdToIndex();

    // responses are never express snoops
    assert(!pkt->isExpressSnoop());

    // a snoop response sees the snoop response latency, and if it is
    // forwarded as a normal response, the response latency
    Tick xbar_delay =
        (forwardAsSnoop ? snoopResponseLatency : responseLatency) *
        clockPeriod();

    // set the packet header and payload delay
    calcPacketTiming(pkt, xbar_delay);

    // determine how long to be crossbar layer is busy
    Tick packetFinishTime = clockEdge(headerLatency) + pkt->payloadDelay;

    // forward it either as a snoop response or a normal response
    if (forwardAsSnoop) {
        // this is a snoop response to a snoop request we forwarded,
        // e.g. coming from the L1 and going to the L2, and it should
        // be forwarded as a snoop response

        if (snoopFilter) {
            // update the probe filter so that it can properly track the line
            snoopFilter->updateSnoopForward(pkt, *slavePorts[slave_port_id],
                                            *masterPorts[dest_port_id]);
        }

        bool success M5_VAR_USED =
            masterPorts[dest_port_id]->sendTimingSnoopResp(pkt);
        pktCount[slave_port_id][dest_port_id]++;
        pktSize[slave_port_id][dest_port_id] += pkt_size;
        assert(success);

        snoopLayers[dest_port_id]->succeededTiming(packetFinishTime);
    } else {
        // we got a snoop response on one of our slave ports,
        // i.e. from a coherent master connected to the crossbar, and
        // since we created the snoop request as part of recvTiming,
        // this should now be a normal response again
        outstandingSnoop.erase(pkt->req);

        // this is a snoop response from a coherent master, hence it
        // should never go back to where the snoop response came from,
        // but instead to where the original request came from
        assert(slave_port_id != dest_port_id);

        if (snoopFilter) {
            // update the probe filter so that it can properly track the line
            snoopFilter->updateSnoopResponse(pkt, *slavePorts[slave_port_id],
                                    *slavePorts[dest_port_id]);
        }

        DPRINTF(CoherentXBar, "%s: src %s packet %s FWD RESP\n", __func__,
                src_port->name(), pkt->print());

        // as a normal response, it should go back to a master through
        // one of our slave ports, we also pay for any outstanding
        // header latency
        Tick latency = pkt->headerDelay;
        pkt->headerDelay = 0;
        slavePorts[dest_port_id]->schedTimingResp(pkt, curTick() + latency);

        respLayers[dest_port_id]->succeededTiming(packetFinishTime);
    }

    // remove the request from the routing table
    routeTo.erase(route_lookup);

    // stats updates
    transDist[pkt_cmd]++;
    snoops++;
    snoopTraffic += pkt_size;

    return true;
}


void
CoherentXBar::forwardTiming(PacketPtr pkt, PortID exclude_slave_port_id,
                           const std::vector<QueuedResponsePort*>& dests)
{
    DPRINTF(CoherentXBar, "%s for %s\n", __func__, pkt->print());

    // snoops should only happen if the system isn't bypassing caches
    assert(!system->bypassCaches());

    unsigned fanout = 0;

    for (const auto& p: dests) {
        // we could have gotten this request from a snooping master
        // (corresponding to our own slave port that is also in
        // snoopPorts) and should not send it back to where it came
        // from
        if (exclude_slave_port_id == InvalidPortID ||
            p->getId() != exclude_slave_port_id) {
            // cache is not allowed to refuse snoop
            p->sendTimingSnoopReq(pkt);
            fanout++;
        }
    }

    // Stats for fanout of this forward operation
    snoopFanout.sample(fanout);
}

void
CoherentXBar::recvReqRetry(PortID master_port_id)
{
    // responses and snoop responses never block on forwarding them,
    // so the retry will always be coming from a port to which we
    // tried to forward a request
    reqLayers[master_port_id]->recvRetry();
}

Tick
CoherentXBar::recvAtomicBackdoor(PacketPtr pkt, PortID slave_port_id,
                                 MemBackdoorPtr *backdoor)
{
    DPRINTF(CoherentXBar, "%s: src %s packet %s\n", __func__,
            slavePorts[slave_port_id]->name(), pkt->print());

    unsigned int pkt_size = pkt->hasData() ? pkt->getSize() : 0;
    unsigned int pkt_cmd = pkt->cmdToIndex();

    MemCmd snoop_response_cmd = MemCmd::InvalidCmd;
    Tick snoop_response_latency = 0;

    // is this the destination point for this packet? (e.g. true if
    // this xbar is the PoC for a cache maintenance operation to the
    // PoC) otherwise the destination is any cache that can satisfy
    // the request
    const bool is_destination = isDestination(pkt);

    const bool snoop_caches = !system->bypassCaches() &&
        pkt->cmd != MemCmd::WriteClean;
    if (snoop_caches) {
        // forward to all snoopers but the source
        std::pair<MemCmd, Tick> snoop_result;
        if (snoopFilter) {
            // check with the snoop filter where to forward this packet
            auto sf_res =
                snoopFilter->lookupRequest(pkt, *slavePorts[slave_port_id]);
            snoop_response_latency += sf_res.second * clockPeriod();
            DPRINTF(CoherentXBar, "%s: src %s packet %s SF size: %i lat: %i\n",
                    __func__, slavePorts[slave_port_id]->name(), pkt->print(),
                    sf_res.first.size(), sf_res.second);

            // let the snoop filter know about the success of the send
            // operation, and do it even before sending it onwards to
            // avoid situations where atomic upward snoops sneak in
            // between and change the filter state
            snoopFilter->finishRequest(false, pkt->getAddr(), pkt->isSecure());

            if (pkt->isEviction()) {
                // for block-evicting packets, i.e. writebacks and
                // clean evictions, there is no need to snoop up, as
                // all we do is determine if the block is cached or
                // not, instead just set it here based on the snoop
                // filter result
                if (!sf_res.first.empty())
                    pkt->setBlockCached();
            } else {
                snoop_result = forwardAtomic(pkt, slave_port_id, InvalidPortID,
                                             sf_res.first);
            }
        } else {
            snoop_result = forwardAtomic(pkt, slave_port_id);
        }
        snoop_response_cmd = snoop_result.first;
        snoop_response_latency += snoop_result.second;
    }

    // set up a sensible default value
    Tick response_latency = 0;

    const bool sink_packet = sinkPacket(pkt);

    // even if we had a snoop response, we must continue and also
    // perform the actual request at the destination
    PortID master_port_id = findPort(pkt->getAddrRange());

    if (sink_packet) {
        DPRINTF(CoherentXBar, "%s: Not forwarding %s\n", __func__,
                pkt->print());
    } else {
        if (forwardPacket(pkt)) {
            // make sure that the write request (e.g., WriteClean)
            // will stop at the memory below if this crossbar is its
            // destination
            if (pkt->isWrite() && is_destination) {
                pkt->clearWriteThrough();
            }

            // forward the request to the appropriate destination
            auto master = masterPorts[master_port_id];
            response_latency = backdoor ?
                master->sendAtomicBackdoor(pkt, *backdoor) :
                master->sendAtomic(pkt);
        } else {
            // if it does not need a response we sink the packet above
            assert(pkt->needsResponse());

            pkt->makeResponse();
        }
    }

    // stats updates for the request
    pktCount[slave_port_id][master_port_id]++;
    pktSize[slave_port_id][master_port_id] += pkt_size;
    transDist[pkt_cmd]++;


    // if lower levels have replied, tell the snoop filter
    if (!system->bypassCaches() && snoopFilter && pkt->isResponse()) {
        snoopFilter->updateResponse(pkt, *slavePorts[slave_port_id]);
    }

    // if we got a response from a snooper, restore it here
    if (snoop_response_cmd != MemCmd::InvalidCmd) {
        // no one else should have responded
        assert(!pkt->isResponse());
        pkt->cmd = snoop_response_cmd;
        response_latency = snoop_response_latency;
    }

    // If this is the destination of the cache clean operation the
    // crossbar is responsible for responding. This crossbar will
    // respond when the cache clean is complete. An atomic cache clean
    // is complete when the crossbars receives the cache clean
    // request (CleanSharedReq, CleanInvalidReq), as either:
    // * no cache above had a dirty copy of the block as indicated by
    //   the satisfied flag of the packet, or
    // * the crossbar has already seen the corresponding write
    //   (WriteClean) which updates the block in the memory below.
    if (pkt->isClean() && isDestination(pkt) && pkt->satisfied()) {
        auto it = outstandingCMO.find(pkt->id);
        assert(it != outstandingCMO.end());
        // we are responding right away
        outstandingCMO.erase(it);
    } else if (pkt->cmd == MemCmd::WriteClean && isDestination(pkt)) {
        // if this is the destination of the operation, the xbar
        // sends the responce to the cache clean operation only
        // after having encountered the cache clean request
        auto M5_VAR_USED ret = outstandingCMO.emplace(pkt->id, nullptr);
        // in atomic mode we know that the WriteClean packet should
        // precede the clean request
        assert(ret.second);
    }

    // add the response data
    if (pkt->isResponse()) {
        pkt_size = pkt->hasData() ? pkt->getSize() : 0;
        pkt_cmd = pkt->cmdToIndex();

        // stats updates
        pktCount[slave_port_id][master_port_id]++;
        pktSize[slave_port_id][master_port_id] += pkt_size;
        transDist[pkt_cmd]++;
    }

    // @todo: Not setting header time
    pkt->payloadDelay = response_latency;
    return response_latency;
}

Tick
CoherentXBar::recvAtomicSnoop(PacketPtr pkt, PortID master_port_id)
{
    DPRINTF(CoherentXBar, "%s: src %s packet %s\n", __func__,
            masterPorts[master_port_id]->name(), pkt->print());

    // add the request snoop data
    unsigned int pkt_size = pkt->hasData() ? pkt->getSize() : 0;
    snoops++;
    snoopTraffic += pkt_size;

    // forward to all snoopers
    std::pair<MemCmd, Tick> snoop_result;
    Tick snoop_response_latency = 0;
    if (snoopFilter) {
        auto sf_res = snoopFilter->lookupSnoop(pkt);
        snoop_response_latency += sf_res.second * clockPeriod();
        DPRINTF(CoherentXBar, "%s: src %s packet %s SF size: %i lat: %i\n",
                __func__, masterPorts[master_port_id]->name(), pkt->print(),
                sf_res.first.size(), sf_res.second);
        snoop_result = forwardAtomic(pkt, InvalidPortID, master_port_id,
                                     sf_res.first);
    } else {
        snoop_result = forwardAtomic(pkt, InvalidPortID);
    }
    MemCmd snoop_response_cmd = snoop_result.first;
    snoop_response_latency += snoop_result.second;

    if (snoop_response_cmd != MemCmd::InvalidCmd)
        pkt->cmd = snoop_response_cmd;

    // add the response snoop data
    if (pkt->isResponse()) {
        snoops++;
    }

    // @todo: Not setting header time
    pkt->payloadDelay = snoop_response_latency;
    return snoop_response_latency;
}

std::pair<MemCmd, Tick>
CoherentXBar::forwardAtomic(PacketPtr pkt, PortID exclude_slave_port_id,
                           PortID source_master_port_id,
                           const std::vector<QueuedResponsePort*>& dests)
{
    // the packet may be changed on snoops, record the original
    // command to enable us to restore it between snoops so that
    // additional snoops can take place properly
    MemCmd orig_cmd = pkt->cmd;
    MemCmd snoop_response_cmd = MemCmd::InvalidCmd;
    Tick snoop_response_latency = 0;

    // snoops should only happen if the system isn't bypassing caches
    assert(!system->bypassCaches());

    unsigned fanout = 0;

    for (const auto& p: dests) {
        // we could have gotten this request from a snooping master
        // (corresponding to our own slave port that is also in
        // snoopPorts) and should not send it back to where it came
        // from
        if (exclude_slave_port_id != InvalidPortID &&
            p->getId() == exclude_slave_port_id)
            continue;

        Tick latency = p->sendAtomicSnoop(pkt);
        fanout++;

        // in contrast to a functional access, we have to keep on
        // going as all snoopers must be updated even if we get a
        // response
        if (!pkt->isResponse())
            continue;

        // response from snoop agent
        assert(pkt->cmd != orig_cmd);
        assert(pkt->cacheResponding());
        // should only happen once
        assert(snoop_response_cmd == MemCmd::InvalidCmd);
        // save response state
        snoop_response_cmd = pkt->cmd;
        snoop_response_latency = latency;

        if (snoopFilter) {
            // Handle responses by the snoopers and differentiate between
            // responses to requests from above and snoops from below
            if (source_master_port_id != InvalidPortID) {
                // Getting a response for a snoop from below
                assert(exclude_slave_port_id == InvalidPortID);
                snoopFilter->updateSnoopForward(pkt, *p,
                             *masterPorts[source_master_port_id]);
            } else {
                // Getting a response for a request from above
                assert(source_master_port_id == InvalidPortID);
                snoopFilter->updateSnoopResponse(pkt, *p,
                             *slavePorts[exclude_slave_port_id]);
            }
        }
        // restore original packet state for remaining snoopers
        pkt->cmd = orig_cmd;
    }

    // Stats for fanout
    snoopFanout.sample(fanout);

    // the packet is restored as part of the loop and any potential
    // snoop response is part of the returned pair
    return std::make_pair(snoop_response_cmd, snoop_response_latency);
}

void
CoherentXBar::recvFunctional(PacketPtr pkt, PortID slave_port_id)
{
    if (!pkt->isPrint()) {
        // don't do DPRINTFs on PrintReq as it clutters up the output
        DPRINTF(CoherentXBar, "%s: src %s packet %s\n", __func__,
                slavePorts[slave_port_id]->name(), pkt->print());
    }

    if (!system->bypassCaches()) {
        // forward to all snoopers but the source
        forwardFunctional(pkt, slave_port_id);
    }

    // there is no need to continue if the snooping has found what we
    // were looking for and the packet is already a response
    if (!pkt->isResponse()) {
        // since our slave ports are queued ports we need to check them as well
        for (const auto& p : slavePorts) {
            // if we find a response that has the data, then the
            // downstream caches/memories may be out of date, so simply stop
            // here
            if (p->trySatisfyFunctional(pkt)) {
                if (pkt->needsResponse())
                    pkt->makeResponse();
                return;
            }
        }

        PortID dest_id = findPort(pkt->getAddrRange());

        masterPorts[dest_id]->sendFunctional(pkt);
    }
}

void
CoherentXBar::recvFunctionalSnoop(PacketPtr pkt, PortID master_port_id)
{
    if (!pkt->isPrint()) {
        // don't do DPRINTFs on PrintReq as it clutters up the output
        DPRINTF(CoherentXBar, "%s: src %s packet %s\n", __func__,
                masterPorts[master_port_id]->name(), pkt->print());
    }

    for (const auto& p : slavePorts) {
        if (p->trySatisfyFunctional(pkt)) {
            if (pkt->needsResponse())
                pkt->makeResponse();
            return;
        }
    }

    // forward to all snoopers
    forwardFunctional(pkt, InvalidPortID);
}

void
CoherentXBar::forwardFunctional(PacketPtr pkt, PortID exclude_slave_port_id)
{
    // snoops should only happen if the system isn't bypassing caches
    assert(!system->bypassCaches());

    for (const auto& p: snoopPorts) {
        // we could have gotten this request from a snooping master
        // (corresponding to our own slave port that is also in
        // snoopPorts) and should not send it back to where it came
        // from
        if (exclude_slave_port_id == InvalidPortID ||
            p->getId() != exclude_slave_port_id)
            p->sendFunctionalSnoop(pkt);

        // if we get a response we are done
        if (pkt->isResponse()) {
            break;
        }
    }
}

bool
CoherentXBar::sinkPacket(const PacketPtr pkt) const
{
    // we can sink the packet if:
    // 1) the crossbar is the point of coherency, and a cache is
    //    responding after being snooped
    // 2) the crossbar is the point of coherency, and the packet is a
    //    coherency packet (not a read or a write) that does not
    //    require a response
    // 3) this is a clean evict or clean writeback, but the packet is
    //    found in a cache above this crossbar
    // 4) a cache is responding after being snooped, and the packet
    //    either does not need the block to be writable, or the cache
    //    that has promised to respond (setting the cache responding
    //    flag) is providing writable and thus had a Modified block,
    //    and no further action is needed
    return (pointOfCoherency && pkt->cacheResponding()) ||
        (pointOfCoherency && !(pkt->isRead() || pkt->isWrite()) &&
         !pkt->needsResponse()) ||
        (pkt->isCleanEviction() && pkt->isBlockCached()) ||
        (pkt->cacheResponding() &&
         (!pkt->needsWritable() || pkt->responderHadWritable()));
}

bool
CoherentXBar::forwardPacket(const PacketPtr pkt)
{
    // we are forwarding the packet if:
    // 1) this is a cache clean request to the PoU/PoC and this
    //    crossbar is above the PoU/PoC
    // 2) this is a read or a write
    // 3) this crossbar is above the point of coherency
    if (pkt->isClean()) {
        return !isDestination(pkt);
    }
    return pkt->isRead() || pkt->isWrite() || !pointOfCoherency;
}


void
CoherentXBar::regStats()
{
    BaseXBar::regStats();

    snoopFanout.init(0, snoopPorts.size(), 1);
}

CoherentXBar *
CoherentXBarParams::create()
{
    return new CoherentXBar(this);
}<|MERGE_RESOLUTION|>--- conflicted
+++ resolved
@@ -68,11 +68,7 @@
     // are enumerated starting from zero
     for (int i = 0; i < p->port_master_connection_count; ++i) {
         std::string portName = csprintf("%s.master[%d]", name(), i);
-<<<<<<< HEAD
-        RequestPort* bp = new CoherentXBarMasterPort(portName, *this, i);
-=======
         RequestPort* bp = new CoherentXBarRequestPort(portName, *this, i);
->>>>>>> 46f893a5
         masterPorts.push_back(bp);
         reqLayers.push_back(new ReqLayer(*bp, *this,
                                          csprintf("reqLayer%d", i)));
@@ -85,11 +81,7 @@
     if (p->port_default_connection_count) {
         defaultPortID = masterPorts.size();
         std::string portName = name() + ".default";
-<<<<<<< HEAD
-        RequestPort* bp = new CoherentXBarMasterPort(portName, *this,
-=======
         RequestPort* bp = new CoherentXBarRequestPort(portName, *this,
->>>>>>> 46f893a5
                                                     defaultPortID);
         masterPorts.push_back(bp);
         reqLayers.push_back(new ReqLayer(*bp, *this, csprintf("reqLayer%d",
