--- conflicted
+++ resolved
@@ -40,11 +40,7 @@
 class TokenManager;
 class TokenResponsePort;
 
-<<<<<<< HEAD
-class TokenMasterPort : public RequestPort
-=======
 class TokenRequestPort : public RequestPort
->>>>>>> 46f893a5
 {
   private:
     /* Manager to track tokens between this token port pair. */
@@ -91,11 +87,7 @@
     void setTokenManager(TokenManager *_tokenManager);
 };
 
-<<<<<<< HEAD
-class TokenSlavePort : public ResponsePort
-=======
 class TokenResponsePort : public ResponsePort
->>>>>>> 46f893a5
 {
   private:
     TokenRequestPort *tokenMasterPort;
