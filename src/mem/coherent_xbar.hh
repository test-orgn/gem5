--- conflicted
+++ resolved
@@ -146,11 +146,7 @@
      * instantiated for each of the slave interfaces connecting to the
      * crossbar.
      */
-<<<<<<< HEAD
-    class CoherentXBarMasterPort : public RequestPort
-=======
     class CoherentXBarRequestPort : public RequestPort
->>>>>>> 46f893a5
     {
       private:
         /** A reference to the crossbar to which this port belongs. */
@@ -220,11 +216,7 @@
         /**
          * Create a snoop response port that mirrors a given slave port.
          */
-<<<<<<< HEAD
-        SnoopRespPort(QueuedSlavePort& slave_port, CoherentXBar& _xbar) :
-=======
         SnoopRespPort(QueuedResponsePort& slave_port, CoherentXBar& _xbar) :
->>>>>>> 46f893a5
             RequestPort(slave_port.name() + ".snoopRespPort", &_xbar),
             slavePort(slave_port) { }
 
