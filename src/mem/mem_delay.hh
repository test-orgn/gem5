/*
 * Copyright (c) 2018 ARM Limited
 * All rights reserved
 *
 * The license below extends only to copyright in the software and shall
 * not be construed as granting a license to any other intellectual
 * property including but not limited to intellectual property relating
 * to a hardware implementation of the functionality of the software
 * licensed hereunder.  You may use the software subject to the license
 * terms below provided that you ensure that this notice is replicated
 * unmodified and in its entirety in all distributions of the software,
 * modified or unmodified, in source code or in binary form.
 *
 * Redistribution and use in source and binary forms, with or without
 * modification, are permitted provided that the following conditions are
 * met: redistributions of source code must retain the above copyright
 * notice, this list of conditions and the following disclaimer;
 * redistributions in binary form must reproduce the above copyright
 * notice, this list of conditions and the following disclaimer in the
 * documentation and/or other materials provided with the distribution;
 * neither the name of the copyright holders nor the names of its
 * contributors may be used to endorse or promote products derived from
 * this software without specific prior written permission.
 *
 * THIS SOFTWARE IS PROVIDED BY THE COPYRIGHT HOLDERS AND CONTRIBUTORS
 * "AS IS" AND ANY EXPRESS OR IMPLIED WARRANTIES, INCLUDING, BUT NOT
 * LIMITED TO, THE IMPLIED WARRANTIES OF MERCHANTABILITY AND FITNESS FOR
 * A PARTICULAR PURPOSE ARE DISCLAIMED. IN NO EVENT SHALL THE COPYRIGHT
 * OWNER OR CONTRIBUTORS BE LIABLE FOR ANY DIRECT, INDIRECT, INCIDENTAL,
 * SPECIAL, EXEMPLARY, OR CONSEQUENTIAL DAMAGES (INCLUDING, BUT NOT
 * LIMITED TO, PROCUREMENT OF SUBSTITUTE GOODS OR SERVICES; LOSS OF USE,
 * DATA, OR PROFITS; OR BUSINESS INTERRUPTION) HOWEVER CAUSED AND ON ANY
 * THEORY OF LIABILITY, WHETHER IN CONTRACT, STRICT LIABILITY, OR TORT
 * (INCLUDING NEGLIGENCE OR OTHERWISE) ARISING IN ANY WAY OUT OF THE USE
 * OF THIS SOFTWARE, EVEN IF ADVISED OF THE POSSIBILITY OF SUCH DAMAGE.
 */

#ifndef __MEM_MEM_DELAY_HH__
#define __MEM_MEM_DELAY_HH__

#include "mem/qport.hh"
#include "sim/clocked_object.hh"

struct MemDelayParams;
struct SimpleMemDelayParams;

/**
 * This abstract component provides a mechanism to delay
 * packets. It can be spliced between arbitrary ports of the memory
 * system and delays packets that pass through it.
 *
 * Specialisations of this abstract class should override at least one
 * of delayReq, delayResp, deleySnoopReq, delaySnoopResp. These
 * methods receive a PacketPtr as their argument and return a delay in
 * Ticks. The base class implements an infinite buffer to hold delayed
 * packets until they are ready. The intention is to use this
 * component for rapid prototyping of other memory system components
 * that introduce a packet processing delays.
 *
 * NOTE: Packets may be reordered if the delays aren't constant.
 */
class MemDelay : public ClockedObject
{

  public:
    MemDelay(const MemDelayParams *params);

    void init() override;

  protected: // Port interface
    Port &getPort(const std::string &if_name,
                  PortID idx=InvalidPortID) override;

<<<<<<< HEAD
    class RequestPort : public QueuedMasterPort
=======
    class RequestPort : public QueuedRequestPort
>>>>>>> 46f893a5
    {
      public:
        RequestPort(const std::string &_name, MemDelay &_parent);

      protected:
        bool recvTimingResp(PacketPtr pkt) override;

        void recvFunctionalSnoop(PacketPtr pkt) override;

        Tick recvAtomicSnoop(PacketPtr pkt) override;

        void recvTimingSnoopReq(PacketPtr pkt) override;

        void recvRangeChange() override {
            parent.slavePort.sendRangeChange();
        }

        bool isSnooping() const override {
            return parent.slavePort.isSnooping();
        }

      private:
        MemDelay& parent;
    };

<<<<<<< HEAD
    class ResponsePort : public QueuedSlavePort
=======
    class ResponsePort : public QueuedResponsePort
>>>>>>> 46f893a5
    {
      public:
        ResponsePort(const std::string &_name, MemDelay &_parent);

      protected:
        Tick recvAtomic(PacketPtr pkt) override;
        bool recvTimingReq(PacketPtr pkt) override;
        void recvFunctional(PacketPtr pkt) override;
        bool recvTimingSnoopResp(PacketPtr pkt) override;

        AddrRangeList getAddrRanges() const override {
            return parent.masterPort.getAddrRanges();
        }

        bool tryTiming(PacketPtr pkt) override { return true; }

      private:

        MemDelay& parent;

    };

    bool trySatisfyFunctional(PacketPtr pkt);

    RequestPort masterPort;
    ResponsePort slavePort;

    ReqPacketQueue reqQueue;
    RespPacketQueue respQueue;
    SnoopRespPacketQueue snoopRespQueue;

  protected:
    /**
     * Delay a request by some number of ticks.
     *
     * @return Ticks to delay packet.
     */
    virtual Tick delayReq(PacketPtr pkt) { return 0; }

    /**
     * Delay a response by some number of ticks.
     *
     * @return Ticks to delay packet.
     */
    virtual Tick delayResp(PacketPtr pkt) { return 0; }

    /**
     * Delay a snoop response by some number of ticks.
     *
     * @return Ticks to delay packet.
     */
    virtual Tick delaySnoopResp(PacketPtr pkt) { return 0; }
};

/**
 * Delay packets by a constant time. Delays can be specified
 * separately for read requests, read responses, write requests, and
 * write responses.
 *
 * This class does not delay snoops or requests/responses that are
 * neither reads or writes.
 */
class SimpleMemDelay : public MemDelay
{
  public:
    SimpleMemDelay(const SimpleMemDelayParams *params);

  protected:
    Tick delayReq(PacketPtr pkt) override;
    Tick delayResp(PacketPtr pkt) override;

  protected: // Params
    const Tick readReqDelay;
    const Tick readRespDelay;

    const Tick writeReqDelay;
    const Tick writeRespDelay;
};

#endif //__MEM_MEM_DELAY_HH__<|MERGE_RESOLUTION|>--- conflicted
+++ resolved
@@ -71,11 +71,7 @@
     Port &getPort(const std::string &if_name,
                   PortID idx=InvalidPortID) override;
 
-<<<<<<< HEAD
-    class RequestPort : public QueuedMasterPort
-=======
     class RequestPort : public QueuedRequestPort
->>>>>>> 46f893a5
     {
       public:
         RequestPort(const std::string &_name, MemDelay &_parent);
@@ -101,11 +97,7 @@
         MemDelay& parent;
     };
 
-<<<<<<< HEAD
-    class ResponsePort : public QueuedSlavePort
-=======
     class ResponsePort : public QueuedResponsePort
->>>>>>> 46f893a5
     {
       public:
         ResponsePort(const std::string &_name, MemDelay &_parent);
