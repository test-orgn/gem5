--- conflicted
+++ resolved
@@ -92,11 +92,7 @@
 exitFunc(SyscallDesc *desc, int callnum, Process *process,
          ThreadContext *tc)
 {
-<<<<<<< HEAD
-    new SimExitEvent("target called exit()", tc->getSyscallArg(0) & 0xff);
-=======
-    exitSimLoop("target called exit()", xc->getSyscallArg(0) & 0xff);
->>>>>>> 29e34a73
+    exitSimLoop("target called exit()", tc->getSyscallArg(0) & 0xff);
 
     return 1;
 }
